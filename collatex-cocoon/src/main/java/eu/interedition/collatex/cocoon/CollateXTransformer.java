--- conflicted
+++ resolved
@@ -1,10 +1,10 @@
-<<<<<<< HEAD
 package eu.interedition.collatex.cocoon;
 
 import com.google.common.base.Function;
 import com.google.common.base.Joiner;
 import com.google.common.collect.*;
 import eu.interedition.collatex2.implementation.CollateXEngine;
+import eu.interedition.collatex2.implementation.input.tokenization.WhitespaceAndPunctuationTokenizer;
 import eu.interedition.collatex2.interfaces.*;
 import org.apache.cocoon.ProcessingException;
 import org.apache.cocoon.transformation.AbstractSAXTransformer;
@@ -35,6 +35,7 @@
   public CollateXTransformer() {
     super();
     this.defaultNamespaceURI = COLLATEX_NS;
+    engine.setTokenizer(new WhitespaceAndPunctuationTokenizer());
   }
 
   public void startTransformingElement(String uri, String name, String raw, Attributes attr) throws ProcessingException,
@@ -161,168 +162,4 @@
     }
   };
 
-=======
-package eu.interedition.collatex.cocoon;
-
-import com.google.common.base.Function;
-import com.google.common.base.Joiner;
-import com.google.common.collect.*;
-import eu.interedition.collatex2.implementation.CollateXEngine;
-import eu.interedition.collatex2.implementation.input.tokenization.WhitespaceAndPunctuationTokenizer;
-import eu.interedition.collatex2.interfaces.*;
-import org.apache.cocoon.ProcessingException;
-import org.apache.cocoon.transformation.AbstractSAXTransformer;
-import org.apache.cocoon.xml.AttributesImpl;
-import org.xml.sax.Attributes;
-import org.xml.sax.SAXException;
-
-import java.io.IOException;
-import java.util.*;
-
-/**
- * @author <a href="http://gregor.middell.net/" title="Homepage">Gregor Middell</a>
- */
-public class CollateXTransformer extends AbstractSAXTransformer {
-
-  private static final String TEI_NS = "http://www.tei-c.org/ns/1.0";
-  public static final String COLLATEX_NS = "http://interedition.eu/collatex/ns/1.0";
-
-  private enum OutputType {
-    ALIGNMENT_TABLE, TEI_APPARATUS
-  }
-
-  private CollateXEngine engine = new CollateXEngine();
-  private OutputType outputType = OutputType.ALIGNMENT_TABLE;
-  private List<IWitness> witnesses = Lists.newArrayList();
-  private String sigil;
-
-  public CollateXTransformer() {
-    super();
-    this.defaultNamespaceURI = COLLATEX_NS;
-    engine.setTokenizer(new WhitespaceAndPunctuationTokenizer());
-  }
-
-  public void startTransformingElement(String uri, String name, String raw, Attributes attr) throws ProcessingException,
-          IOException, SAXException {
-    if ("collation".equals(name)) {
-      final String outputType = attr.getValue(defaultNamespaceURI, "outputType");
-      if (outputType != null && "tei".equalsIgnoreCase(outputType.trim())) {
-        this.outputType = OutputType.TEI_APPARATUS;
-      } else {
-        this.outputType = OutputType.ALIGNMENT_TABLE;
-      }
-      sigil = null;
-      witnesses.clear();
-    } else if ("witness".equals(name)) {
-      sigil = attr.getValue("sigil");
-      if (sigil == null) {
-        sigil = "w" + (witnesses.size() + 1);
-      }
-      startTextRecording();
-    }
-  }
-
-  @Override
-  public void endTransformingElement(String uri, String name, String raw) throws ProcessingException, IOException, SAXException {
-    if ("collation".equals(name)) {
-      ignoreHooksCount++;
-      switch (outputType) {
-        case TEI_APPARATUS:
-          sendTeiApparatus();
-          break;
-        default:
-          sendAlignmentTable();
-          break;
-      }
-      ignoreHooksCount--;
-    } else if ("witness".equals(name)) {
-      witnesses.add(engine.createWitness(sigil, endTextRecording()));
-    }
-  }
-
-  private void sendAlignmentTable() throws SAXException {
-    sendStartElementEventNS("alignment", EMPTY_ATTRIBUTES);
-    if (!witnesses.isEmpty()) {
-      final IAlignmentTable alignmentTable = engine.align(witnesses.toArray(new IWitness[witnesses.size()]));
-      for (IRow row : alignmentTable.getRows()) {
-        final AttributesImpl rowAttrs = new AttributesImpl();
-        rowAttrs.addAttribute(namespaceURI, "sigil", "sigil", "CDATA", row.getSigil());
-        sendStartElementEventNS("row", rowAttrs);
-        for (ICell cell : row) {
-          sendStartElementEventNS("cell", EMPTY_ATTRIBUTES);
-          if (!cell.isEmpty()) {
-            sendTextEvent(cell.getToken().getContent());
-          }
-          sendEndElementEventNS("cell");
-
-        }
-        sendEndElementEventNS("row");
-      }
-    }
-    sendEndElementEventNS("alignment");
-  }
-
-  private void sendTeiApparatus() throws SAXException {
-    final IApparatus apparatus = engine.createApparatus(engine.graph(witnesses.toArray(new IWitness[witnesses.size()])));
-
-    sendStartElementEventNS("apparatus", EMPTY_ATTRIBUTES);
-    startPrefixMapping("tei", TEI_NS);
-    // FIXME: this should be dealt with on the tokenizer level!
-    final String separator = " ";
-    for (Iterator<IApparatusEntry> entryIt = apparatus.getEntries().iterator(); entryIt.hasNext(); ) {
-      final IApparatusEntry entry = entryIt.next();
-      // group together similar phrases
-      final Multimap<String, String> content2WitMap = ArrayListMultimap.create();
-      for (IWitness witness : entry.getWitnesses()) {
-        content2WitMap.put(entry.getPhrase(witness).getContent(), witness.getSigil());
-      }
-
-      if ((content2WitMap.keySet().size() == 1) && !entry.hasEmptyCells()) {
-        // common content, there is no apparatus tag needed, just output the
-        // segment
-        sendTextEvent(content2WitMap.keys().iterator().next());
-      } else {
-        // convert the multimap to a normal map indexed by segment content and
-        // containing a sorted set of witness identifiers
-        Map<String, SortedSet<String>> readings = Maps.newHashMap();
-        for (final String content : content2WitMap.keySet()) {
-          readings.put(content, Sets.newTreeSet(content2WitMap.get(content)));
-        }
-
-        SortedMap<String, String> readingMap = Maps.newTreeMap();
-        for (Map.Entry<String, SortedSet<String>> reading : readings.entrySet()) {
-          readingMap.put(Joiner.on(" ").join(Iterables.transform(reading.getValue(), WIT_TO_XML_ID)), reading.getKey());
-        }
-
-        startElement(TEI_NS, "app", "tei:app", EMPTY_ATTRIBUTES);
-        for (Map.Entry<String, String> reading : readingMap.entrySet()) {
-          final AttributesImpl attributes = new AttributesImpl();
-          attributes.addCDATAAttribute("wit", reading.getKey());
-          startElement(TEI_NS, "rdg", "tei:rdg", attributes);
-          String content = reading.getValue();
-          if (!content.isEmpty()) {
-            sendTextEvent(content);
-          }
-          endElement(TEI_NS, "rdg", "tei:rdg");
-        }
-        endElement(TEI_NS, "app", "tei:app");
-      }
-      if (entryIt.hasNext()) {
-        sendTextEvent(separator);
-      }
-    }
-
-    endPrefixMapping("tei");
-    sendEndElementEventNS("apparatus");
-  }
-
-  private static final Function<String, String> WIT_TO_XML_ID = new Function<String, String>() {
-
-    @Override
-    public String apply(String from) {
-      return (from.startsWith("#") ? from : ("#" + from));
-    }
-  };
-
->>>>>>> 8afe71a3
 }