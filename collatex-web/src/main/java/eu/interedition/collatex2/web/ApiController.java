/**
 * CollateX - a Java library for collating textual sources,
 * for example, to produce an apparatus.
 *
 * Copyright (C) 2010 ESF COST Action "Interedition".
 *
 * This program is free software: you can redistribute it and/or modify
 * it under the terms of the GNU General Public License as published by
 * the Free Software Foundation, either version 3 of the License, or
 * (at your option) any later version.
 *
 * This program is distributed in the hope that it will be useful,
 * but WITHOUT ANY WARRANTY; without even the implied warranty of
 * MERCHANTABILITY or FITNESS FOR A PARTICULAR PURPOSE.  See the
 * GNU General Public License for more details.
 *
 * You should have received a copy of the GNU General Public License
 * along with this program.  If not, see <http://www.gnu.org/licenses/>.
 */

package eu.interedition.collatex2.web;

import java.io.IOException;
import java.io.PrintWriter;
import java.io.StringWriter;
import java.io.Writer;
import java.util.Collection;
import java.util.Collections;
import java.util.HashSet;
import java.util.List;
import java.util.Map;
import java.util.Set;

import javax.servlet.http.HttpServletRequest;
import javax.servlet.http.HttpServletResponse;
import javax.xml.parsers.DocumentBuilderFactory;
import javax.xml.transform.Transformer;
import javax.xml.transform.TransformerFactory;
import javax.xml.transform.dom.DOMSource;
import javax.xml.transform.stream.StreamResult;

import org.apache.commons.httpclient.HttpClient;
import org.apache.commons.httpclient.HttpException;
import org.apache.commons.httpclient.methods.PostMethod;
import org.codehaus.jackson.JsonParseException;
import org.jgrapht.ext.DOTExporter;
import org.jgrapht.ext.EdgeNameProvider;
import org.jgrapht.ext.IntegerNameProvider;
import org.jgrapht.ext.VertexNameProvider;
import org.springframework.beans.factory.InitializingBean;
import org.springframework.beans.factory.annotation.Autowired;
import org.springframework.stereotype.Controller;
import org.springframework.ui.ModelMap;
import org.springframework.util.Assert;
import org.springframework.util.xml.TransformerUtils;
import org.springframework.web.bind.annotation.ExceptionHandler;
import org.springframework.web.bind.annotation.RequestBody;
import org.springframework.web.bind.annotation.RequestMapping;
import org.springframework.web.bind.annotation.RequestMethod;
import org.springframework.web.servlet.ModelAndView;
import org.springframework.web.servlet.view.AbstractView;
import org.springframework.web.servlet.view.json.MappingJacksonJsonView;
import org.w3c.dom.Document;
import org.w3c.dom.Element;

import com.google.common.base.Function;
import com.google.common.base.Joiner;
import com.google.common.collect.Iterables;
import com.google.common.collect.Lists;
import com.google.common.collect.Maps;

import eu.interedition.collatex2.implementation.CollateXEngine;
import eu.interedition.collatex2.implementation.input.Phrase;
import eu.interedition.collatex2.implementation.input.tokenization.DefaultTokenNormalizer;
import eu.interedition.collatex2.implementation.input.tokenization.WhitespaceTokenizer;
import eu.interedition.collatex2.implementation.output.apparatus.TeiParallelSegmentationApparatusBuilder;
import eu.interedition.collatex2.implementation.output.cgraph.CVariantGraphCreator;
import eu.interedition.collatex2.implementation.output.graphml.GraphMLBuilder;
import eu.interedition.collatex2.implementation.output.jgraph.JVariantGraphCreator;
import eu.interedition.collatex2.interfaces.IAlignmentTable;
import eu.interedition.collatex2.interfaces.INormalizedToken;
import eu.interedition.collatex2.interfaces.ITokenNormalizer;
import eu.interedition.collatex2.interfaces.ITokenizer;
import eu.interedition.collatex2.interfaces.IVariantGraph;
import eu.interedition.collatex2.interfaces.IVariantGraphEdge;
import eu.interedition.collatex2.interfaces.IVariantGraphVertex;
import eu.interedition.collatex2.interfaces.IWitness;
import eu.interedition.collatex2.interfaces.nonpublic.joined_graph.IJVariantGraph;
import eu.interedition.collatex2.interfaces.nonpublic.joined_graph.IJVariantGraphEdge;
import eu.interedition.collatex2.interfaces.nonpublic.joined_graph.IJVariantGraphVertex;
import eu.interedition.collatex2.web.io.ApiObjectMapper;

@Controller
public class ApiController implements InitializingBean {
<<<<<<< HEAD
  private static final String SVG_SERVER = "http://localhost:1080/svg";
  protected static final String COLLATEX_NS = "http://interedition.eu/collatex/ns/1.0";
  protected static final String TEI_NS = "http://www.tei-c.org/ns/1.0";

  private final ITokenizer defaultTokenizer = new WhitespaceTokenizer();
  private final ITokenNormalizer defaultNormalizer = new DefaultTokenNormalizer();

  @Autowired
  private ApiObjectMapper objectMapper;

  @Override
  public void afterPropertiesSet() throws Exception {
    jsonView = new MappingJacksonJsonView();
    jsonView.setObjectMapper(objectMapper);
  }

  @RequestMapping(value= "/")
  public String redirectFromRoot() {
    return "redirect:/api/collate";
  }
  
  @RequestMapping(value = "/api/collate", headers = { "Content-Type=application/json", "Accept=application/json" }, method = RequestMethod.POST)
  public ModelAndView collateToJson(@RequestBody final ApiInput input) throws Exception {
    return new ModelAndView(jsonView, "alignment", collate(input));
  }

  @RequestMapping(value = "/api/collate", headers = { "Content-Type=application/json", "Accept=application/xml" }, method = RequestMethod.POST)
  public ModelAndView collateToTei(@RequestBody final ApiInput input) throws Exception {
    return new ModelAndView(teiView, "alignment", collateToGraph(input));
  }

  @RequestMapping(value = "/api/collate", headers = { "Content-Type=application/json", "Accept=image/svg+xml" }, method = RequestMethod.POST)
  public ModelAndView collateToSvg(@RequestBody final ApiInput input) throws Exception {
    // String svg = convert2svg(ccollate2dot(input)); // cyclic, unjoined graph
    String svg = convert2svg(jcollate2dot(input)); // acyclic joined graph
    ModelAndView modelAndView = new ModelAndView(svgView, "svg", svg);
    return modelAndView;
  }

  private String convert2svg(String dot) throws IOException, HttpException {
    HttpClient client = new HttpClient();
    PostMethod postMethod = new PostMethod(SVG_SERVER);
    postMethod.setParameter("dot", dot);
    client.executeMethod(postMethod);
    String svg = postMethod.getResponseBodyAsString();
    return svg;
  }

  @RequestMapping(value = "/api/collate", headers = { "Content-Type=application/json", "Accept=application/xhtml+xml;charset=utf-8" }, method = RequestMethod.POST)
  public ModelAndView collateToHtml(@RequestBody final ApiInput input) throws Exception {
    return new ModelAndView("api/alignment", "alignment", collate(input));
  }

  //  @RequestMapping(value = "collate", headers = { "Content-Type=application/json" }, method = RequestMethod.POST)
  //  public ModelAndView collateToHtmlP(@RequestBody final ApiInput input) throws Exception {
  //    List<Map<String, Object>> rows = parallelSegmentationRows(input);
  //    return new ModelAndView("api/apparatus", "rows", rows);
  //  }

  static final Phrase EMPTY_PHRASE = new Phrase(Lists.<INormalizedToken> newArrayList());

  //TODO: Parallel segmentation for Alignment Tables is not enabled for the moment!
  //  private List<Map<String, Object>> parallelSegmentationRows(final ApiInput input) throws ApiException {
  //    IAlignmentTable alignmentTable = collate(input);
  //    ParallelSegmentationApparatus apparatus = new CollateXEngine().createApparatus(alignmentTable);
  //
  //    List<ApparatusEntry> entries = apparatus.getEntries();
  //    List<Map<String, Object>> rows = Lists.newArrayList();
  //    for (String sigil : alignmentTable.getSigla()) {
  //      List<String> phrases = Lists.newArrayList();
  //      for (ApparatusEntry apparatusEntry : entries) {
  //        String phrase = apparatusEntry.containsWitness(sigil) ? apparatusEntry.getPhrase(sigil).getContent() : "";
  //        phrases.add(phrase);
  //      }
  //      Map<String, Object> row = rowMap(sigil, phrases);
  //      rows.add(row);
  //    }
  //    return rows;
  //  }

  private Map<String, Object> rowMap(String sigil, Collection<String> phrases) {
    Map<String, Object> row = Maps.newHashMap();
    row.put("sigil", sigil);
    row.put("cells", phrases);
    return row;
  }

  @RequestMapping(value = "/api/collate")
  public void documentation() {}

  private IAlignmentTable collate(ApiInput input) throws ApiException {
    final List<ApiWitness> witnesses = checkInputAndExtractWitnesses(input);
    return new CollateXEngine().align(witnesses.toArray(new ApiWitness[witnesses.size()]));
  }

  private IVariantGraph collateToGraph(ApiInput input) throws ApiException {
    final List<ApiWitness> witnesses = checkInputAndExtractWitnesses(input);
    return new CollateXEngine().graph(witnesses.toArray(new ApiWitness[witnesses.size()]));
  }

  private String collate2dot(ApiInput input) throws ApiException {
    final List<ApiWitness> witnesses = checkInputAndExtractWitnesses(input);
    ApiWitness[] array = witnesses.toArray(new ApiWitness[witnesses.size()]);
    IVariantGraph graph = new CollateXEngine().graph(array);
    VertexNameProvider<IVariantGraphVertex> vertexIDProvider = new IntegerNameProvider<IVariantGraphVertex>();
    VertexNameProvider<IVariantGraphVertex> vertexLabelProvider = new VertexNameProvider<IVariantGraphVertex>() {
      @Override
      public String getVertexName(IVariantGraphVertex v) {
        return v.getNormalized();
      }
    };
    EdgeNameProvider<IVariantGraphEdge> edgeLabelProvider = new EdgeNameProvider<IVariantGraphEdge>() {
      @Override
      public String getEdgeName(IVariantGraphEdge e) {
        List<String> sigils = Lists.newArrayList();
        for (IWitness witness : e.getWitnesses()) {
          sigils.add(witness.getSigil());
        }
        Collections.sort(sigils);
        return Joiner.on(",").join(sigils);
      }
    };
    DOTExporter<IVariantGraphVertex, IVariantGraphEdge> exporter = new DOTExporter<IVariantGraphVertex, IVariantGraphEdge>(vertexIDProvider, vertexLabelProvider, edgeLabelProvider);
    Writer writer = new StringWriter();
    exporter.export(writer, graph);
    return writer.toString();
  }

  static final VertexNameProvider<IJVariantGraphVertex> JVERTEX_ID_PROVIDER = new IntegerNameProvider<IJVariantGraphVertex>();
  static final VertexNameProvider<IJVariantGraphVertex> JVERTEX_LABEL_PROVIDER = new VertexNameProvider<IJVariantGraphVertex>() {
    @Override
    public String getVertexName(IJVariantGraphVertex v) {
      return v.getNormalized();
    }
  };
  static final EdgeNameProvider<IJVariantGraphEdge> JEDGE_LABEL_PROVIDER = new EdgeNameProvider<IJVariantGraphEdge>() {
    @Override
    public String getEdgeName(IJVariantGraphEdge e) {
      List<String> sigils = Lists.newArrayList();
      for (IWitness witness : e.getWitnesses()) {
        sigils.add(witness.getSigil());
      }
      Collections.sort(sigils);
      return Joiner.on(",").join(sigils);
    }
  };
  static final DOTExporter<IJVariantGraphVertex, IJVariantGraphEdge> JDOT_EXPORTER = new DOTExporter<IJVariantGraphVertex, IJVariantGraphEdge>(//
      JVERTEX_ID_PROVIDER, JVERTEX_LABEL_PROVIDER, JEDGE_LABEL_PROVIDER //
  );
  static final VertexNameProvider<IVariantGraphVertex> VERTEX_ID_PROVIDER = new IntegerNameProvider<IVariantGraphVertex>();
  static final VertexNameProvider<IVariantGraphVertex> VERTEX_LABEL_PROVIDER = new VertexNameProvider<IVariantGraphVertex>() {
    @Override
    public String getVertexName(IVariantGraphVertex v) {
      return v.getNormalized();
    }
  };
  static final EdgeNameProvider<IVariantGraphEdge> EDGE_LABEL_PROVIDER = new EdgeNameProvider<IVariantGraphEdge>() {
    @Override
    public String getEdgeName(IVariantGraphEdge e) {
      List<String> sigils = Lists.newArrayList();
      for (IWitness witness : e.getWitnesses()) {
        sigils.add(witness.getSigil());
      }
      Collections.sort(sigils);
      return Joiner.on(",").join(sigils);
    }
  };
  static final DOTExporter<IVariantGraphVertex, IVariantGraphEdge> CDOT_EXPORTER = new DOTExporter<IVariantGraphVertex, IVariantGraphEdge>(//
      VERTEX_ID_PROVIDER, VERTEX_LABEL_PROVIDER, EDGE_LABEL_PROVIDER //
  );

  private String jcollate2dot(ApiInput input) throws ApiException {
    final List<ApiWitness> witnesses = checkInputAndExtractWitnesses(input);
    ApiWitness[] array = witnesses.toArray(new ApiWitness[witnesses.size()]);
    IVariantGraph graph = new CollateXEngine().graph(array);

    JVariantGraphCreator creator = new JVariantGraphCreator();
    IJVariantGraph jgraph = creator.parallelSegmentate(graph);
    Writer writer = new StringWriter();
    JDOT_EXPORTER.export(writer, jgraph);
    return writer.toString();
  }

  private String ccollate2dot(ApiInput input) throws ApiException {
    final List<ApiWitness> witnesses = checkInputAndExtractWitnesses(input);
    ApiWitness[] array = witnesses.toArray(new ApiWitness[witnesses.size()]);
    IVariantGraph graph = new CollateXEngine().graph(array);

    IVariantGraph cgraph = CVariantGraphCreator.getCyclicVariantGraph(graph);
    Writer writer = new StringWriter();
    CDOT_EXPORTER.export(writer, cgraph);
    return writer.toString();
  }

  private List<ApiWitness> checkInputAndExtractWitnesses(ApiInput input) throws ApiException {
    Set<String> sigle = new HashSet<String>();
    for (ApiWitness witness : input.getWitnesses()) {
      String sigil = witness.getSigil();
      if (sigil == null) {
        throw new ApiException("Witness without id/sigil given");
      }
      if (sigle.contains(sigil)) {
        throw new ApiException("Duplicate id/sigil: " + sigil);
      }
      sigle.add(sigil);

      if ((witness.getTokens() == null) && (witness.getContent() != null)) {
        Iterable<INormalizedToken> tokens = Iterables.transform(defaultTokenizer.tokenize(witness.getContent()), defaultNormalizer);
        witness.setTokens(Lists.newArrayList(Iterables.transform(tokens, TO_API_TOKEN)));
      }

      int tokenPosition = 0;
      for (ApiToken token : witness.getApiTokens()) {
        token.setPosition(++tokenPosition);
        if (token.getNormalized() == null || token.getNormalized().trim().length() == 0) {
          token.setNormalized(defaultNormalizer.apply(token).getNormalized());
        }
      }
    }
    final List<ApiWitness> witnesses = input.getWitnesses();
    return witnesses;
  }

  @ExceptionHandler( { ApiException.class, JsonParseException.class })
  public ModelAndView apiError(HttpServletResponse response, Exception exception) {
    return new ModelAndView(new MappingJacksonJsonView(), new ModelMap("error", exception.getMessage()));
  }

  private static final Function<INormalizedToken, ? extends INormalizedToken> TO_API_TOKEN = new Function<INormalizedToken, ApiToken>() {

    @Override
    public ApiToken apply(INormalizedToken from) {
      return new ApiToken(from);
    }
  };

  private MappingJacksonJsonView jsonView;

  private final AbstractView teiView = new AbstractView() {

    @Override
    protected void renderMergedOutputModel(Map<String, Object> model, HttpServletRequest request, HttpServletResponse response) throws Exception {
      IVariantGraph variantGraph = (IVariantGraph) model.get("alignment");
      Assert.notNull(variantGraph);

      Document xml = DocumentBuilderFactory.newInstance().newDocumentBuilder().newDocument();
      Element root = xml.createElementNS(COLLATEX_NS, "collatex:apparatus");
      xml.appendChild(root);
      root.setAttribute("xmlns", TEI_NS);

      TeiParallelSegmentationApparatusBuilder.build(new CollateXEngine().createApparatus(variantGraph), root);

      response.setContentType("application/xml");
      response.setCharacterEncoding("UTF-8");
      PrintWriter out = response.getWriter();

      Transformer transformer = TransformerFactory.newInstance().newTransformer();
      TransformerUtils.enableIndenting(transformer, 4);
      transformer.transform(new DOMSource(xml), new StreamResult(out));
      out.flush();
    }
  };
  private final AbstractView svgView = new AbstractView() {

    @Override
    protected void renderMergedOutputModel(Map<String, Object> model, HttpServletRequest request, HttpServletResponse response) throws Exception {
      String svg = (String) model.get("svg");
      Assert.notNull(svg);
      response.setCharacterEncoding("UTF-8");
      PrintWriter out = response.getWriter();
      out.write(svg);
      out.flush();
    }
  };
=======
	private static final String SVG_SERVER = "http://localhost:1080/svg";
	protected static final String COLLATEX_NS = "http://interedition.eu/collatex/ns/1.0";
	protected static final String TEI_NS = "http://www.tei-c.org/ns/1.0";

	private final ITokenizer defaultTokenizer = new WhitespaceTokenizer();
	private final ITokenNormalizer defaultNormalizer = new DefaultTokenNormalizer();

	@Autowired
	private ApiObjectMapper objectMapper;

	@Override
	public void afterPropertiesSet() throws Exception {
		jsonView = new MappingJacksonJsonView();
		jsonView.setObjectMapper(objectMapper);
	}

	@RequestMapping(value = "collate", headers = {
			"Content-Type=application/json", "Accept=application/json" }, method = RequestMethod.POST)
	public ModelAndView collateToJson(@RequestBody final ApiInput input)
			throws Exception {
		return new ModelAndView(jsonView, "alignment", collate(input));
	}

	@RequestMapping(value = "collate", headers = {
			"Content-Type=application/json", "Accept=application/xml" }, method = RequestMethod.POST)
	public ModelAndView collateToTei(@RequestBody final ApiInput input)
			throws Exception {
		return new ModelAndView(teiView, "alignment", collateToGraph(input));
	}

	@RequestMapping(value = "collate", headers = {
			"Content-Type=application/json", "Accept=image/svg+xml" }, method = RequestMethod.POST)
	public ModelAndView collateToSvg(@RequestBody final ApiInput input)
			throws Exception {
		// String svg = convert2svg(ccollate2dot(input)); // cyclic, unjoined
		// graph
		String svg = convert2svg(jcollate2dot(input)); // acyclic joined graph
		ModelAndView modelAndView = new ModelAndView(svgView, "svg", svg);
		return modelAndView;
	}

	@RequestMapping(value = "collate", headers = {
			"Content-Type=application/json", "Accept=application/graphml+xml" }, method = RequestMethod.POST)
	public ModelAndView collateToGraphML(@RequestBody final ApiInput input)
			throws Exception {

		return new ModelAndView(graphMLView, "alignment", collateToGraph(input));
	}

	private String convert2svg(String dot) throws IOException, HttpException {
		HttpClient client = new HttpClient();
		PostMethod postMethod = new PostMethod(SVG_SERVER);
		postMethod.setParameter("dot", dot);
		client.executeMethod(postMethod);
		String svg = postMethod.getResponseBodyAsString();
		return svg;
	}

	@RequestMapping(value = "collate", headers = {
			"Content-Type=application/json",
			"Accept=application/xhtml+xml;charset=utf-8" }, method = RequestMethod.POST)
	public ModelAndView collateToHtml(@RequestBody final ApiInput input)
			throws Exception {
		return new ModelAndView("api/alignment", "alignment", collate(input));
	}

	// @RequestMapping(value = "collate", headers = {
	// "Content-Type=application/json" }, method = RequestMethod.POST)
	// public ModelAndView collateToHtmlP(@RequestBody final ApiInput input)
	// throws Exception {
	// List<Map<String, Object>> rows = parallelSegmentationRows(input);
	// return new ModelAndView("api/apparatus", "rows", rows);
	// }

	static final Phrase EMPTY_PHRASE = new Phrase(
			Lists.<INormalizedToken> newArrayList());

	// TODO: Parallel segmentation for Alignment Tables is not enabled for the
	// moment!
	// private List<Map<String, Object>> parallelSegmentationRows(final ApiInput
	// input) throws ApiException {
	// IAlignmentTable alignmentTable = collate(input);
	// ParallelSegmentationApparatus apparatus = new
	// CollateXEngine().createApparatus(alignmentTable);
	//
	// List<ApparatusEntry> entries = apparatus.getEntries();
	// List<Map<String, Object>> rows = Lists.newArrayList();
	// for (String sigil : alignmentTable.getSigla()) {
	// List<String> phrases = Lists.newArrayList();
	// for (ApparatusEntry apparatusEntry : entries) {
	// String phrase = apparatusEntry.containsWitness(sigil) ?
	// apparatusEntry.getPhrase(sigil).getContent() : "";
	// phrases.add(phrase);
	// }
	// Map<String, Object> row = rowMap(sigil, phrases);
	// rows.add(row);
	// }
	// return rows;
	// }

	private Map<String, Object> rowMap(String sigil, Collection<String> phrases) {
		Map<String, Object> row = Maps.newHashMap();
		row.put("sigil", sigil);
		row.put("cells", phrases);
		return row;
	}

	@RequestMapping(value = "collate")
	public void documentation() {
	}

	private IAlignmentTable collate(ApiInput input) throws ApiException {
		final List<ApiWitness> witnesses = checkInputAndExtractWitnesses(input);
		return new CollateXEngine().align(witnesses
				.toArray(new ApiWitness[witnesses.size()]));
	}

	private IVariantGraph collateToGraph(ApiInput input) throws ApiException {
		final List<ApiWitness> witnesses = checkInputAndExtractWitnesses(input);
		return new CollateXEngine().graph(witnesses
				.toArray(new ApiWitness[witnesses.size()]));
	}

	private String collate2dot(ApiInput input) throws ApiException {
		final List<ApiWitness> witnesses = checkInputAndExtractWitnesses(input);
		ApiWitness[] array = witnesses
				.toArray(new ApiWitness[witnesses.size()]);
		IVariantGraph graph = new CollateXEngine().graph(array);
		VertexNameProvider<IVariantGraphVertex> vertexIDProvider = new IntegerNameProvider<IVariantGraphVertex>();
		VertexNameProvider<IVariantGraphVertex> vertexLabelProvider = new VertexNameProvider<IVariantGraphVertex>() {
			@Override
			public String getVertexName(IVariantGraphVertex v) {
				return v.getNormalized();
			}
		};
		EdgeNameProvider<IVariantGraphEdge> edgeLabelProvider = new EdgeNameProvider<IVariantGraphEdge>() {
			@Override
			public String getEdgeName(IVariantGraphEdge e) {
				List<String> sigils = Lists.newArrayList();
				for (IWitness witness : e.getWitnesses()) {
					sigils.add(witness.getSigil());
				}
				Collections.sort(sigils);
				return Joiner.on(",").join(sigils);
			}
		};
		DOTExporter<IVariantGraphVertex, IVariantGraphEdge> exporter = new DOTExporter<IVariantGraphVertex, IVariantGraphEdge>(
				vertexIDProvider, vertexLabelProvider, edgeLabelProvider);
		Writer writer = new StringWriter();
		exporter.export(writer, graph);
		return writer.toString();
	}

	static final VertexNameProvider<IJVariantGraphVertex> JVERTEX_ID_PROVIDER = new IntegerNameProvider<IJVariantGraphVertex>();
	static final VertexNameProvider<IJVariantGraphVertex> JVERTEX_LABEL_PROVIDER = new VertexNameProvider<IJVariantGraphVertex>() {
		@Override
		public String getVertexName(IJVariantGraphVertex v) {
			return v.getNormalized();
		}
	};
	static final EdgeNameProvider<IJVariantGraphEdge> JEDGE_LABEL_PROVIDER = new EdgeNameProvider<IJVariantGraphEdge>() {
		@Override
		public String getEdgeName(IJVariantGraphEdge e) {
			List<String> sigils = Lists.newArrayList();
			for (IWitness witness : e.getWitnesses()) {
				sigils.add(witness.getSigil());
			}
			Collections.sort(sigils);
			return Joiner.on(",").join(sigils);
		}
	};
	static final DOTExporter<IJVariantGraphVertex, IJVariantGraphEdge> JDOT_EXPORTER = new DOTExporter<IJVariantGraphVertex, IJVariantGraphEdge>(//
			JVERTEX_ID_PROVIDER, JVERTEX_LABEL_PROVIDER, JEDGE_LABEL_PROVIDER //
	);
	static final VertexNameProvider<IVariantGraphVertex> VERTEX_ID_PROVIDER = new IntegerNameProvider<IVariantGraphVertex>();
	static final VertexNameProvider<IVariantGraphVertex> VERTEX_LABEL_PROVIDER = new VertexNameProvider<IVariantGraphVertex>() {
		@Override
		public String getVertexName(IVariantGraphVertex v) {
			return v.getNormalized();
		}
	};
	static final EdgeNameProvider<IVariantGraphEdge> EDGE_LABEL_PROVIDER = new EdgeNameProvider<IVariantGraphEdge>() {
		@Override
		public String getEdgeName(IVariantGraphEdge e) {
			List<String> sigils = Lists.newArrayList();
			for (IWitness witness : e.getWitnesses()) {
				sigils.add(witness.getSigil());
			}
			Collections.sort(sigils);
			return Joiner.on(",").join(sigils);
		}
	};
	static final DOTExporter<IVariantGraphVertex, IVariantGraphEdge> CDOT_EXPORTER = new DOTExporter<IVariantGraphVertex, IVariantGraphEdge>(//
			VERTEX_ID_PROVIDER, VERTEX_LABEL_PROVIDER, EDGE_LABEL_PROVIDER //
	);

	private String jcollate2dot(ApiInput input) throws ApiException {
		final List<ApiWitness> witnesses = checkInputAndExtractWitnesses(input);
		ApiWitness[] array = witnesses
				.toArray(new ApiWitness[witnesses.size()]);
		IVariantGraph graph = new CollateXEngine().graph(array);

		JVariantGraphCreator creator = new JVariantGraphCreator();
		IJVariantGraph jgraph = creator.parallelSegmentate(graph);
		Writer writer = new StringWriter();
		JDOT_EXPORTER.export(writer, jgraph);
		return writer.toString();
	}

	private String ccollate2dot(ApiInput input) throws ApiException {
		final List<ApiWitness> witnesses = checkInputAndExtractWitnesses(input);
		ApiWitness[] array = witnesses
				.toArray(new ApiWitness[witnesses.size()]);
		IVariantGraph graph = new CollateXEngine().graph(array);

		IVariantGraph cgraph = CVariantGraphCreator
				.getCyclicVariantGraph(graph);
		Writer writer = new StringWriter();
		CDOT_EXPORTER.export(writer, cgraph);
		return writer.toString();
	}

	private List<ApiWitness> checkInputAndExtractWitnesses(ApiInput input)
			throws ApiException {
		Set<String> sigle = new HashSet<String>();
		for (ApiWitness witness : input.getWitnesses()) {
			String sigil = witness.getSigil();
			if (sigil == null) {
				throw new ApiException("Witness without id/sigil given");
			}
			if (sigle.contains(sigil)) {
				throw new ApiException("Duplicate id/sigil: " + sigil);
			}
			sigle.add(sigil);

			if ((witness.getTokens() == null) && (witness.getContent() != null)) {
				Iterable<INormalizedToken> tokens = Iterables.transform(
						defaultTokenizer.tokenize(witness.getContent()),
						defaultNormalizer);
				witness.setTokens(Lists.newArrayList(Iterables.transform(
						tokens, TO_API_TOKEN)));
			}

			int tokenPosition = 0;
			for (ApiToken token : witness.getApiTokens()) {
				token.setPosition(++tokenPosition);
				if (token.getNormalized() == null
						|| token.getNormalized().trim().length() == 0) {
					token.setNormalized(defaultNormalizer.apply(token)
							.getNormalized());
				}
			}
		}
		final List<ApiWitness> witnesses = input.getWitnesses();
		return witnesses;
	}

	@ExceptionHandler({ ApiException.class, JsonParseException.class })
	public ModelAndView apiError(HttpServletResponse response,
			Exception exception) {
		return new ModelAndView(new MappingJacksonJsonView(), new ModelMap(
				"error", exception.getMessage()));
	}

	private static final Function<INormalizedToken, ? extends INormalizedToken> TO_API_TOKEN = new Function<INormalizedToken, ApiToken>() {

		@Override
		public ApiToken apply(INormalizedToken from) {
			return new ApiToken(from);
		}
	};

	private MappingJacksonJsonView jsonView;

	private final AbstractView teiView = new AbstractView() {

		@Override
		protected void renderMergedOutputModel(Map<String, Object> model,
				HttpServletRequest request, HttpServletResponse response)
				throws Exception {
			IVariantGraph variantGraph = (IVariantGraph) model.get("alignment");
			Assert.notNull(variantGraph);

			Document xml = DocumentBuilderFactory.newInstance()
					.newDocumentBuilder().newDocument();
			Element root = xml.createElementNS(COLLATEX_NS,
					"collatex:apparatus");
			xml.appendChild(root);
			root.setAttribute("xmlns", TEI_NS);

			TeiParallelSegmentationApparatusBuilder.build(
					new CollateXEngine().createApparatus(variantGraph), root);

			response.setContentType("application/xml");
			response.setCharacterEncoding("UTF-8");
			PrintWriter out = response.getWriter();

			Transformer transformer = TransformerFactory.newInstance()
					.newTransformer();
			TransformerUtils.enableIndenting(transformer, 4);
			transformer.transform(new DOMSource(xml), new StreamResult(out));
			out.flush();
		}
	};
	private final AbstractView svgView = new AbstractView() {

		@Override
		protected void renderMergedOutputModel(Map<String, Object> model,
				HttpServletRequest request, HttpServletResponse response)
				throws Exception {
			String svg = (String) model.get("svg");
			Assert.notNull(svg);
			response.setCharacterEncoding("UTF-8");
			PrintWriter out = response.getWriter();
			out.write(svg);
			out.flush();
		}
	};

	private final AbstractView graphMLView = new AbstractView() {

		@Override
		protected void renderMergedOutputModel(Map<String, Object> model,
				HttpServletRequest request, HttpServletResponse response)
				throws Exception {
			IVariantGraph variantGraph = (IVariantGraph) model.get("alignment");
			Assert.notNull(variantGraph);

			Document graphXML = DocumentBuilderFactory.newInstance()
					.newDocumentBuilder().newDocument();

			GraphMLBuilder.build(variantGraph, graphXML);

			response.setContentType("application/graphml+xml");
			response.setCharacterEncoding("UTF-8");
			PrintWriter out = response.getWriter();

			Transformer transformer = TransformerFactory.newInstance()
					.newTransformer();
			TransformerUtils.enableIndenting(transformer, 4);
			transformer.transform(new DOMSource(graphXML),
					new StreamResult(out));
			out.flush();
		}
	};
>>>>>>> fe1bd577
}<|MERGE_RESOLUTION|>--- conflicted
+++ resolved
@@ -92,7 +92,6 @@
 
 @Controller
 public class ApiController implements InitializingBean {
-<<<<<<< HEAD
   private static final String SVG_SERVER = "http://localhost:1080/svg";
   protected static final String COLLATEX_NS = "http://interedition.eu/collatex/ns/1.0";
   protected static final String TEI_NS = "http://www.tei-c.org/ns/1.0";
@@ -127,10 +126,17 @@
   @RequestMapping(value = "/api/collate", headers = { "Content-Type=application/json", "Accept=image/svg+xml" }, method = RequestMethod.POST)
   public ModelAndView collateToSvg(@RequestBody final ApiInput input) throws Exception {
     // String svg = convert2svg(ccollate2dot(input)); // cyclic, unjoined graph
+    // String svg = convert2svg(collate2dot(input)); // acyclic unjoined graph
     String svg = convert2svg(jcollate2dot(input)); // acyclic joined graph
     ModelAndView modelAndView = new ModelAndView(svgView, "svg", svg);
     return modelAndView;
   }
+  
+  @RequestMapping(value = "/api/collate", headers = { "Content-Type=application/json", "Accept=application/graphml+xml" }, method = RequestMethod.POST)
+  public ModelAndView collateToGraphML(@RequestBody final ApiInput input) throws Exception {
+    return new ModelAndView(graphMLView, "alignment", collateToGraph(input));
+  }
+
 
   private String convert2svg(String dot) throws IOException, HttpException {
     HttpClient client = new HttpClient();
@@ -367,351 +373,27 @@
       out.flush();
     }
   };
-=======
-	private static final String SVG_SERVER = "http://localhost:1080/svg";
-	protected static final String COLLATEX_NS = "http://interedition.eu/collatex/ns/1.0";
-	protected static final String TEI_NS = "http://www.tei-c.org/ns/1.0";
-
-	private final ITokenizer defaultTokenizer = new WhitespaceTokenizer();
-	private final ITokenNormalizer defaultNormalizer = new DefaultTokenNormalizer();
-
-	@Autowired
-	private ApiObjectMapper objectMapper;
-
-	@Override
-	public void afterPropertiesSet() throws Exception {
-		jsonView = new MappingJacksonJsonView();
-		jsonView.setObjectMapper(objectMapper);
-	}
-
-	@RequestMapping(value = "collate", headers = {
-			"Content-Type=application/json", "Accept=application/json" }, method = RequestMethod.POST)
-	public ModelAndView collateToJson(@RequestBody final ApiInput input)
-			throws Exception {
-		return new ModelAndView(jsonView, "alignment", collate(input));
-	}
-
-	@RequestMapping(value = "collate", headers = {
-			"Content-Type=application/json", "Accept=application/xml" }, method = RequestMethod.POST)
-	public ModelAndView collateToTei(@RequestBody final ApiInput input)
-			throws Exception {
-		return new ModelAndView(teiView, "alignment", collateToGraph(input));
-	}
-
-	@RequestMapping(value = "collate", headers = {
-			"Content-Type=application/json", "Accept=image/svg+xml" }, method = RequestMethod.POST)
-	public ModelAndView collateToSvg(@RequestBody final ApiInput input)
-			throws Exception {
-		// String svg = convert2svg(ccollate2dot(input)); // cyclic, unjoined
-		// graph
-		String svg = convert2svg(jcollate2dot(input)); // acyclic joined graph
-		ModelAndView modelAndView = new ModelAndView(svgView, "svg", svg);
-		return modelAndView;
-	}
-
-	@RequestMapping(value = "collate", headers = {
-			"Content-Type=application/json", "Accept=application/graphml+xml" }, method = RequestMethod.POST)
-	public ModelAndView collateToGraphML(@RequestBody final ApiInput input)
-			throws Exception {
-
-		return new ModelAndView(graphMLView, "alignment", collateToGraph(input));
-	}
-
-	private String convert2svg(String dot) throws IOException, HttpException {
-		HttpClient client = new HttpClient();
-		PostMethod postMethod = new PostMethod(SVG_SERVER);
-		postMethod.setParameter("dot", dot);
-		client.executeMethod(postMethod);
-		String svg = postMethod.getResponseBodyAsString();
-		return svg;
-	}
-
-	@RequestMapping(value = "collate", headers = {
-			"Content-Type=application/json",
-			"Accept=application/xhtml+xml;charset=utf-8" }, method = RequestMethod.POST)
-	public ModelAndView collateToHtml(@RequestBody final ApiInput input)
-			throws Exception {
-		return new ModelAndView("api/alignment", "alignment", collate(input));
-	}
-
-	// @RequestMapping(value = "collate", headers = {
-	// "Content-Type=application/json" }, method = RequestMethod.POST)
-	// public ModelAndView collateToHtmlP(@RequestBody final ApiInput input)
-	// throws Exception {
-	// List<Map<String, Object>> rows = parallelSegmentationRows(input);
-	// return new ModelAndView("api/apparatus", "rows", rows);
-	// }
-
-	static final Phrase EMPTY_PHRASE = new Phrase(
-			Lists.<INormalizedToken> newArrayList());
-
-	// TODO: Parallel segmentation for Alignment Tables is not enabled for the
-	// moment!
-	// private List<Map<String, Object>> parallelSegmentationRows(final ApiInput
-	// input) throws ApiException {
-	// IAlignmentTable alignmentTable = collate(input);
-	// ParallelSegmentationApparatus apparatus = new
-	// CollateXEngine().createApparatus(alignmentTable);
-	//
-	// List<ApparatusEntry> entries = apparatus.getEntries();
-	// List<Map<String, Object>> rows = Lists.newArrayList();
-	// for (String sigil : alignmentTable.getSigla()) {
-	// List<String> phrases = Lists.newArrayList();
-	// for (ApparatusEntry apparatusEntry : entries) {
-	// String phrase = apparatusEntry.containsWitness(sigil) ?
-	// apparatusEntry.getPhrase(sigil).getContent() : "";
-	// phrases.add(phrase);
-	// }
-	// Map<String, Object> row = rowMap(sigil, phrases);
-	// rows.add(row);
-	// }
-	// return rows;
-	// }
-
-	private Map<String, Object> rowMap(String sigil, Collection<String> phrases) {
-		Map<String, Object> row = Maps.newHashMap();
-		row.put("sigil", sigil);
-		row.put("cells", phrases);
-		return row;
-	}
-
-	@RequestMapping(value = "collate")
-	public void documentation() {
-	}
-
-	private IAlignmentTable collate(ApiInput input) throws ApiException {
-		final List<ApiWitness> witnesses = checkInputAndExtractWitnesses(input);
-		return new CollateXEngine().align(witnesses
-				.toArray(new ApiWitness[witnesses.size()]));
-	}
-
-	private IVariantGraph collateToGraph(ApiInput input) throws ApiException {
-		final List<ApiWitness> witnesses = checkInputAndExtractWitnesses(input);
-		return new CollateXEngine().graph(witnesses
-				.toArray(new ApiWitness[witnesses.size()]));
-	}
-
-	private String collate2dot(ApiInput input) throws ApiException {
-		final List<ApiWitness> witnesses = checkInputAndExtractWitnesses(input);
-		ApiWitness[] array = witnesses
-				.toArray(new ApiWitness[witnesses.size()]);
-		IVariantGraph graph = new CollateXEngine().graph(array);
-		VertexNameProvider<IVariantGraphVertex> vertexIDProvider = new IntegerNameProvider<IVariantGraphVertex>();
-		VertexNameProvider<IVariantGraphVertex> vertexLabelProvider = new VertexNameProvider<IVariantGraphVertex>() {
-			@Override
-			public String getVertexName(IVariantGraphVertex v) {
-				return v.getNormalized();
-			}
-		};
-		EdgeNameProvider<IVariantGraphEdge> edgeLabelProvider = new EdgeNameProvider<IVariantGraphEdge>() {
-			@Override
-			public String getEdgeName(IVariantGraphEdge e) {
-				List<String> sigils = Lists.newArrayList();
-				for (IWitness witness : e.getWitnesses()) {
-					sigils.add(witness.getSigil());
-				}
-				Collections.sort(sigils);
-				return Joiner.on(",").join(sigils);
-			}
-		};
-		DOTExporter<IVariantGraphVertex, IVariantGraphEdge> exporter = new DOTExporter<IVariantGraphVertex, IVariantGraphEdge>(
-				vertexIDProvider, vertexLabelProvider, edgeLabelProvider);
-		Writer writer = new StringWriter();
-		exporter.export(writer, graph);
-		return writer.toString();
-	}
-
-	static final VertexNameProvider<IJVariantGraphVertex> JVERTEX_ID_PROVIDER = new IntegerNameProvider<IJVariantGraphVertex>();
-	static final VertexNameProvider<IJVariantGraphVertex> JVERTEX_LABEL_PROVIDER = new VertexNameProvider<IJVariantGraphVertex>() {
-		@Override
-		public String getVertexName(IJVariantGraphVertex v) {
-			return v.getNormalized();
-		}
-	};
-	static final EdgeNameProvider<IJVariantGraphEdge> JEDGE_LABEL_PROVIDER = new EdgeNameProvider<IJVariantGraphEdge>() {
-		@Override
-		public String getEdgeName(IJVariantGraphEdge e) {
-			List<String> sigils = Lists.newArrayList();
-			for (IWitness witness : e.getWitnesses()) {
-				sigils.add(witness.getSigil());
-			}
-			Collections.sort(sigils);
-			return Joiner.on(",").join(sigils);
-		}
-	};
-	static final DOTExporter<IJVariantGraphVertex, IJVariantGraphEdge> JDOT_EXPORTER = new DOTExporter<IJVariantGraphVertex, IJVariantGraphEdge>(//
-			JVERTEX_ID_PROVIDER, JVERTEX_LABEL_PROVIDER, JEDGE_LABEL_PROVIDER //
-	);
-	static final VertexNameProvider<IVariantGraphVertex> VERTEX_ID_PROVIDER = new IntegerNameProvider<IVariantGraphVertex>();
-	static final VertexNameProvider<IVariantGraphVertex> VERTEX_LABEL_PROVIDER = new VertexNameProvider<IVariantGraphVertex>() {
-		@Override
-		public String getVertexName(IVariantGraphVertex v) {
-			return v.getNormalized();
-		}
-	};
-	static final EdgeNameProvider<IVariantGraphEdge> EDGE_LABEL_PROVIDER = new EdgeNameProvider<IVariantGraphEdge>() {
-		@Override
-		public String getEdgeName(IVariantGraphEdge e) {
-			List<String> sigils = Lists.newArrayList();
-			for (IWitness witness : e.getWitnesses()) {
-				sigils.add(witness.getSigil());
-			}
-			Collections.sort(sigils);
-			return Joiner.on(",").join(sigils);
-		}
-	};
-	static final DOTExporter<IVariantGraphVertex, IVariantGraphEdge> CDOT_EXPORTER = new DOTExporter<IVariantGraphVertex, IVariantGraphEdge>(//
-			VERTEX_ID_PROVIDER, VERTEX_LABEL_PROVIDER, EDGE_LABEL_PROVIDER //
-	);
-
-	private String jcollate2dot(ApiInput input) throws ApiException {
-		final List<ApiWitness> witnesses = checkInputAndExtractWitnesses(input);
-		ApiWitness[] array = witnesses
-				.toArray(new ApiWitness[witnesses.size()]);
-		IVariantGraph graph = new CollateXEngine().graph(array);
-
-		JVariantGraphCreator creator = new JVariantGraphCreator();
-		IJVariantGraph jgraph = creator.parallelSegmentate(graph);
-		Writer writer = new StringWriter();
-		JDOT_EXPORTER.export(writer, jgraph);
-		return writer.toString();
-	}
-
-	private String ccollate2dot(ApiInput input) throws ApiException {
-		final List<ApiWitness> witnesses = checkInputAndExtractWitnesses(input);
-		ApiWitness[] array = witnesses
-				.toArray(new ApiWitness[witnesses.size()]);
-		IVariantGraph graph = new CollateXEngine().graph(array);
-
-		IVariantGraph cgraph = CVariantGraphCreator
-				.getCyclicVariantGraph(graph);
-		Writer writer = new StringWriter();
-		CDOT_EXPORTER.export(writer, cgraph);
-		return writer.toString();
-	}
-
-	private List<ApiWitness> checkInputAndExtractWitnesses(ApiInput input)
-			throws ApiException {
-		Set<String> sigle = new HashSet<String>();
-		for (ApiWitness witness : input.getWitnesses()) {
-			String sigil = witness.getSigil();
-			if (sigil == null) {
-				throw new ApiException("Witness without id/sigil given");
-			}
-			if (sigle.contains(sigil)) {
-				throw new ApiException("Duplicate id/sigil: " + sigil);
-			}
-			sigle.add(sigil);
-
-			if ((witness.getTokens() == null) && (witness.getContent() != null)) {
-				Iterable<INormalizedToken> tokens = Iterables.transform(
-						defaultTokenizer.tokenize(witness.getContent()),
-						defaultNormalizer);
-				witness.setTokens(Lists.newArrayList(Iterables.transform(
-						tokens, TO_API_TOKEN)));
-			}
-
-			int tokenPosition = 0;
-			for (ApiToken token : witness.getApiTokens()) {
-				token.setPosition(++tokenPosition);
-				if (token.getNormalized() == null
-						|| token.getNormalized().trim().length() == 0) {
-					token.setNormalized(defaultNormalizer.apply(token)
-							.getNormalized());
-				}
-			}
-		}
-		final List<ApiWitness> witnesses = input.getWitnesses();
-		return witnesses;
-	}
-
-	@ExceptionHandler({ ApiException.class, JsonParseException.class })
-	public ModelAndView apiError(HttpServletResponse response,
-			Exception exception) {
-		return new ModelAndView(new MappingJacksonJsonView(), new ModelMap(
-				"error", exception.getMessage()));
-	}
-
-	private static final Function<INormalizedToken, ? extends INormalizedToken> TO_API_TOKEN = new Function<INormalizedToken, ApiToken>() {
-
-		@Override
-		public ApiToken apply(INormalizedToken from) {
-			return new ApiToken(from);
-		}
-	};
-
-	private MappingJacksonJsonView jsonView;
-
-	private final AbstractView teiView = new AbstractView() {
-
-		@Override
-		protected void renderMergedOutputModel(Map<String, Object> model,
-				HttpServletRequest request, HttpServletResponse response)
-				throws Exception {
-			IVariantGraph variantGraph = (IVariantGraph) model.get("alignment");
-			Assert.notNull(variantGraph);
-
-			Document xml = DocumentBuilderFactory.newInstance()
-					.newDocumentBuilder().newDocument();
-			Element root = xml.createElementNS(COLLATEX_NS,
-					"collatex:apparatus");
-			xml.appendChild(root);
-			root.setAttribute("xmlns", TEI_NS);
-
-			TeiParallelSegmentationApparatusBuilder.build(
-					new CollateXEngine().createApparatus(variantGraph), root);
-
-			response.setContentType("application/xml");
-			response.setCharacterEncoding("UTF-8");
-			PrintWriter out = response.getWriter();
-
-			Transformer transformer = TransformerFactory.newInstance()
-					.newTransformer();
-			TransformerUtils.enableIndenting(transformer, 4);
-			transformer.transform(new DOMSource(xml), new StreamResult(out));
-			out.flush();
-		}
-	};
-	private final AbstractView svgView = new AbstractView() {
-
-		@Override
-		protected void renderMergedOutputModel(Map<String, Object> model,
-				HttpServletRequest request, HttpServletResponse response)
-				throws Exception {
-			String svg = (String) model.get("svg");
-			Assert.notNull(svg);
-			response.setCharacterEncoding("UTF-8");
-			PrintWriter out = response.getWriter();
-			out.write(svg);
-			out.flush();
-		}
-	};
-
-	private final AbstractView graphMLView = new AbstractView() {
-
-		@Override
-		protected void renderMergedOutputModel(Map<String, Object> model,
-				HttpServletRequest request, HttpServletResponse response)
-				throws Exception {
-			IVariantGraph variantGraph = (IVariantGraph) model.get("alignment");
-			Assert.notNull(variantGraph);
-
-			Document graphXML = DocumentBuilderFactory.newInstance()
-					.newDocumentBuilder().newDocument();
-
-			GraphMLBuilder.build(variantGraph, graphXML);
-
-			response.setContentType("application/graphml+xml");
-			response.setCharacterEncoding("UTF-8");
-			PrintWriter out = response.getWriter();
-
-			Transformer transformer = TransformerFactory.newInstance()
-					.newTransformer();
-			TransformerUtils.enableIndenting(transformer, 4);
-			transformer.transform(new DOMSource(graphXML),
-					new StreamResult(out));
-			out.flush();
-		}
-	};
->>>>>>> fe1bd577
+  
+  private final AbstractView graphMLView = new AbstractView() {
+
+    @Override
+    protected void renderMergedOutputModel(Map<String, Object> model, HttpServletRequest request, HttpServletResponse response) throws Exception {
+      IVariantGraph variantGraph = (IVariantGraph) model.get("alignment");
+      Assert.notNull(variantGraph);
+
+      Document graphXML = DocumentBuilderFactory.newInstance().newDocumentBuilder().newDocument();
+
+      GraphMLBuilder.build(variantGraph, graphXML);
+
+      response.setContentType("application/graphml+xml");
+      response.setCharacterEncoding("UTF-8");
+      PrintWriter out = response.getWriter();
+
+      Transformer transformer = TransformerFactory.newInstance().newTransformer();
+      TransformerUtils.enableIndenting(transformer, 4);
+      transformer.transform(new DOMSource(graphXML), new StreamResult(out));
+      out.flush();
+    }
+  };
+
 }