/**
 * CollateX - a Java library for collating textual sources,
 * for example, to produce an apparatus.
 *
 * Copyright (C) 2010 ESF COST Action "Interedition".
 *
 * This program is free software: you can redistribute it and/or modify
 * it under the terms of the GNU General Public License as published by
 * the Free Software Foundation, either version 3 of the License, or
 * (at your option) any later version.
 *
 * This program is distributed in the hope that it will be useful,
 * but WITHOUT ANY WARRANTY; without even the implied warranty of
 * MERCHANTABILITY or FITNESS FOR A PARTICULAR PURPOSE.  See the
 * GNU General Public License for more details.
 *
 * You should have received a copy of the GNU General Public License
 * along with this program.  If not, see <http://www.gnu.org/licenses/>.
 */

package eu.interedition.collatex2.web;

import java.io.IOException;
import java.io.PrintWriter;
<<<<<<< HEAD
import java.io.StringWriter;
import java.io.Writer;
import java.util.Collections;
=======
import java.util.Collection;
>>>>>>> 708bc9b9
import java.util.HashSet;
import java.util.List;
import java.util.Map;
import java.util.Set;

import javax.servlet.http.HttpServletRequest;
import javax.servlet.http.HttpServletResponse;
import javax.xml.parsers.DocumentBuilderFactory;
import javax.xml.transform.Transformer;
import javax.xml.transform.TransformerFactory;
import javax.xml.transform.dom.DOMSource;
import javax.xml.transform.stream.StreamResult;

import org.apache.commons.httpclient.HttpClient;
import org.apache.commons.httpclient.HttpException;
import org.apache.commons.httpclient.methods.PostMethod;
import org.codehaus.jackson.JsonParseException;
import org.jgrapht.ext.DOTExporter;
import org.jgrapht.ext.EdgeNameProvider;
import org.jgrapht.ext.IntegerNameProvider;
import org.jgrapht.ext.VertexNameProvider;
import org.springframework.beans.factory.InitializingBean;
import org.springframework.beans.factory.annotation.Autowired;
import org.springframework.stereotype.Controller;
import org.springframework.ui.ModelMap;
import org.springframework.util.Assert;
import org.springframework.util.xml.TransformerUtils;
import org.springframework.web.bind.annotation.ExceptionHandler;
import org.springframework.web.bind.annotation.RequestBody;
import org.springframework.web.bind.annotation.RequestMapping;
import org.springframework.web.bind.annotation.RequestMethod;
import org.springframework.web.servlet.ModelAndView;
import org.springframework.web.servlet.view.AbstractView;
import org.springframework.web.servlet.view.json.MappingJacksonJsonView;
import org.w3c.dom.Document;
import org.w3c.dom.Element;

import com.google.common.base.Function;
import com.google.common.base.Joiner;
import com.google.common.collect.Iterables;
import com.google.common.collect.Lists;
import com.google.common.collect.Maps;

import eu.interedition.collatex2.implementation.CollateXEngine;
import eu.interedition.collatex2.implementation.containers.jgraph.JVariantGraphCreator;
import eu.interedition.collatex2.implementation.tokenization.DefaultTokenNormalizer;
import eu.interedition.collatex2.implementation.tokenization.WhitespaceTokenizer;
import eu.interedition.collatex2.input.Phrase;
import eu.interedition.collatex2.interfaces.IAlignmentTable;
import eu.interedition.collatex2.interfaces.IJVariantGraph;
import eu.interedition.collatex2.interfaces.IJVariantGraphEdge;
import eu.interedition.collatex2.interfaces.IJVariantGraphVertex;
import eu.interedition.collatex2.interfaces.INormalizedToken;
import eu.interedition.collatex2.interfaces.ITokenNormalizer;
import eu.interedition.collatex2.interfaces.ITokenizer;
<<<<<<< HEAD
import eu.interedition.collatex2.interfaces.IVariantGraph;
import eu.interedition.collatex2.interfaces.IVariantGraphEdge;
import eu.interedition.collatex2.interfaces.IVariantGraphVertex;
import eu.interedition.collatex2.interfaces.IWitness;
=======
import eu.interedition.collatex2.output.ApparatusEntry;
import eu.interedition.collatex2.output.ParallelSegmentationApparatus;
>>>>>>> 708bc9b9
import eu.interedition.collatex2.output.TeiParallelSegmentationApparatusBuilder;
import eu.interedition.collatex2.web.io.ApiObjectMapper;

@Controller
@RequestMapping("/api/**")
public class ApiController implements InitializingBean {
  private static final String SVG_SERVER = "http://localhost:1080/svg";
  protected static final String COLLATEX_NS = "http://interedition.eu/collatex/ns/1.0";
  protected static final String TEI_NS = "http://www.tei-c.org/ns/1.0";

  private final ITokenizer defaultTokenizer = new WhitespaceTokenizer();
  private final ITokenNormalizer defaultNormalizer = new DefaultTokenNormalizer();

  @Autowired
  private ApiObjectMapper objectMapper;

  @Override
  public void afterPropertiesSet() throws Exception {
    jsonView = new MappingJacksonJsonView();
    jsonView.setObjectMapper(objectMapper);
  }

  @RequestMapping(value = "collate", headers = { "Content-Type=application/json", "Accept=application/json" }, method = RequestMethod.POST)
  public ModelAndView collateToJson(@RequestBody final ApiInput input) throws Exception {
    return new ModelAndView(jsonView, "alignment", collate(input));
  }

  @RequestMapping(value = "collate", headers = { "Content-Type=application/json", "Accept=application/xml" }, method = RequestMethod.POST)
  public ModelAndView collateToTei(@RequestBody final ApiInput input) throws Exception {
    return new ModelAndView(teiView, "alignment", collate(input));
  }

<<<<<<< HEAD
  @RequestMapping(value = "collate", headers = { "Content-Type=application/json", "Accept=image/svg+xml" }, method = RequestMethod.POST)
  public ModelAndView collateToSvg(@RequestBody final ApiInput input) throws Exception {
    String svg = convert2svg(jcollate2dot(input));
    ModelAndView modelAndView = new ModelAndView(svgView, "svg", svg);
    return modelAndView;
  }

  private String convert2svg(String dot) throws IOException, HttpException {
    HttpClient client = new HttpClient();
    PostMethod postMethod = new PostMethod(SVG_SERVER);
    postMethod.setParameter("dot", dot);
    client.executeMethod(postMethod);
    String svg = postMethod.getResponseBodyAsString();
    return svg;
  }
=======
  //  @RequestMapping(value = "collate", headers = { "Content-Type=application/json" }, method = RequestMethod.POST)
  //  public ModelAndView collateToHtml(@RequestBody final ApiInput input) throws Exception {
  //    return new ModelAndView("api/alignment", "alignment", collate(input));
  //  }
>>>>>>> 708bc9b9

  @RequestMapping(value = "collate", headers = { "Content-Type=application/json" }, method = RequestMethod.POST)
  public ModelAndView collateToHtmlP(@RequestBody final ApiInput input) throws Exception {
    List<Map<String, Object>> rows = parallelSegmentationRows(input);
    return new ModelAndView("api/apparatus", "rows", rows);
  }

<<<<<<< HEAD
  @RequestMapping(value = "collate")
  public void documentation() {}
=======
  static final Phrase EMPTY_PHRASE = new Phrase(Lists.<INormalizedToken> newArrayList());

  private List<Map<String, Object>> parallelSegmentationRows(final ApiInput input) throws ApiException {
    IAlignmentTable alignmentTable = collate(input);
    ParallelSegmentationApparatus apparatus = new CollateXEngine().createApparatus(alignmentTable);

    List<ApparatusEntry> entries = apparatus.getEntries();
    List<Map<String, Object>> rows = Lists.newArrayList();
    for (String sigil : alignmentTable.getSigla()) {
      List<String> phrases = Lists.newArrayList();
      for (ApparatusEntry apparatusEntry : entries) {
        String phrase = apparatusEntry.containsWitness(sigil) ? apparatusEntry.getPhrase(sigil).getContent() : "";
        phrases.add(phrase);
      }
      Map<String, Object> row = rowMap(sigil, phrases);
      rows.add(row);
    }
    return rows;
  }

  private Map<String, Object> rowMap(String sigil, Collection<String> phrases) {
    Map<String, Object> row = Maps.newHashMap();
    row.put("sigil", sigil);
    row.put("cells", phrases);
    return row;
  }
>>>>>>> 708bc9b9

  @RequestMapping(value = "collate")
  public void documentation() {}

  private IAlignmentTable collate(ApiInput input) throws ApiException {
    final List<ApiWitness> witnesses = checkInputAndExtractWitnesses(input);
    return new CollateXEngine().align(witnesses.toArray(new ApiWitness[witnesses.size()]));
  }

  private String collate2dot(ApiInput input) throws ApiException {
    final List<ApiWitness> witnesses = checkInputAndExtractWitnesses(input);
    ApiWitness[] array = witnesses.toArray(new ApiWitness[witnesses.size()]);
    IVariantGraph graph = new CollateXEngine().graph(array);
    VertexNameProvider<IVariantGraphVertex> vertexIDProvider = new IntegerNameProvider<IVariantGraphVertex>();
    VertexNameProvider<IVariantGraphVertex> vertexLabelProvider = new VertexNameProvider<IVariantGraphVertex>() {
      @Override
      public String getVertexName(IVariantGraphVertex v) {
        return v.getNormalized();
      }
    };
    EdgeNameProvider<IVariantGraphEdge> edgeLabelProvider = new EdgeNameProvider<IVariantGraphEdge>() {
      @Override
      public String getEdgeName(IVariantGraphEdge e) {
        List<String> sigils = Lists.newArrayList();
        for (IWitness witness : e.getWitnesses()) {
          sigils.add(witness.getSigil());
        }
        Collections.sort(sigils);
        return Joiner.on(",").join(sigils);
      }
    };
    DOTExporter<IVariantGraphVertex, IVariantGraphEdge> exporter = new DOTExporter<IVariantGraphVertex, IVariantGraphEdge>(vertexIDProvider, vertexLabelProvider, edgeLabelProvider);
    Writer writer = new StringWriter();
    exporter.export(writer, graph);
    return writer.toString();
  }

  static final VertexNameProvider<IJVariantGraphVertex> VERTEX_ID_PROVIDER = new IntegerNameProvider<IJVariantGraphVertex>();
  static final VertexNameProvider<IJVariantGraphVertex> VERTEX_LABEL_PROVIDER = new VertexNameProvider<IJVariantGraphVertex>() {
    @Override
    public String getVertexName(IJVariantGraphVertex v) {
      return v.getNormalized();
    }
  };
  static final EdgeNameProvider<IJVariantGraphEdge> EDGE_LABEL_PROVIDER = new EdgeNameProvider<IJVariantGraphEdge>() {
    @Override
    public String getEdgeName(IJVariantGraphEdge e) {
      List<String> sigils = Lists.newArrayList();
      for (IWitness witness : e.getWitnesses()) {
        sigils.add(witness.getSigil());
      }
      Collections.sort(sigils);
      return Joiner.on(",").join(sigils);
    }
  };
  static final DOTExporter<IJVariantGraphVertex, IJVariantGraphEdge> DOT_EXPORTER = new DOTExporter<IJVariantGraphVertex, IJVariantGraphEdge>(//
      VERTEX_ID_PROVIDER, VERTEX_LABEL_PROVIDER, EDGE_LABEL_PROVIDER //
  );

  private String jcollate2dot(ApiInput input) throws ApiException {
    final List<ApiWitness> witnesses = checkInputAndExtractWitnesses(input);
    ApiWitness[] array = witnesses.toArray(new ApiWitness[witnesses.size()]);
    IVariantGraph graph = new CollateXEngine().graph(array);

    IJVariantGraph jgraph = JVariantGraphCreator.parallelSegmentate(graph);
    Writer writer = new StringWriter();
    DOT_EXPORTER.export(writer, jgraph);
    return writer.toString();
  }

  private List<ApiWitness> checkInputAndExtractWitnesses(ApiInput input) throws ApiException {
    Set<String> sigle = new HashSet<String>();
    for (ApiWitness witness : input.getWitnesses()) {
      String sigil = witness.getSigil();
      if (sigil == null) {
        throw new ApiException("Witness without id/sigil given");
      }
      if (sigle.contains(sigil)) {
        throw new ApiException("Duplicate id/sigil: " + sigil);
      }
      sigle.add(sigil);

      if ((witness.getTokens() == null) && (witness.getContent() != null)) {
        Iterable<INormalizedToken> tokens = Iterables.transform(defaultTokenizer.tokenize(sigil, witness.getContent()), defaultNormalizer);
        witness.setTokens(Lists.newArrayList(Iterables.transform(tokens, TO_API_TOKEN)));
      }

      int tokenPosition = 0;
      for (ApiToken token : witness.getApiTokens()) {
        token.setSigil(sigil);
        token.setPosition(++tokenPosition);
        if (token.getNormalized() == null || token.getNormalized().trim().length() == 0) {
          token.setNormalized(defaultNormalizer.apply(token).getNormalized());
        }
      }
    }
    final List<ApiWitness> witnesses = input.getWitnesses();
    return witnesses;
  }

  @ExceptionHandler( { ApiException.class, JsonParseException.class })
  public ModelAndView apiError(HttpServletResponse response, Exception exception) {
    return new ModelAndView(new MappingJacksonJsonView(), new ModelMap("error", exception.getMessage()));
  }

  private static final Function<INormalizedToken, ? extends INormalizedToken> TO_API_TOKEN = new Function<INormalizedToken, ApiToken>() {

    @Override
    public ApiToken apply(INormalizedToken from) {
      return new ApiToken(from);
    }
  };

  private MappingJacksonJsonView jsonView;

  private final AbstractView teiView = new AbstractView() {

    @Override
    protected void renderMergedOutputModel(Map<String, Object> model, HttpServletRequest request, HttpServletResponse response) throws Exception {
      IAlignmentTable alignmentTable = (IAlignmentTable) model.get("alignment");
      Assert.notNull(alignmentTable);

      Document xml = DocumentBuilderFactory.newInstance().newDocumentBuilder().newDocument();
      Element root = xml.createElementNS(COLLATEX_NS, "collatex:apparatus");
      xml.appendChild(root);
      root.setAttribute("xmlns", TEI_NS);

      TeiParallelSegmentationApparatusBuilder.build(new CollateXEngine().createApparatus(alignmentTable), root);

      response.setContentType("application/xml");
      response.setCharacterEncoding("UTF-8");
      PrintWriter out = response.getWriter();

      Transformer transformer = TransformerFactory.newInstance().newTransformer();
      TransformerUtils.enableIndenting(transformer, 4);
      transformer.transform(new DOMSource(xml), new StreamResult(out));
      out.flush();
    }
  };
  private final AbstractView svgView = new AbstractView() {

    @Override
    protected void renderMergedOutputModel(Map<String, Object> model, HttpServletRequest request, HttpServletResponse response) throws Exception {
      String svg = (String) model.get("svg");
      Assert.notNull(svg);
      response.setCharacterEncoding("UTF-8");
      PrintWriter out = response.getWriter();
      out.write(svg);
      out.flush();
    }
  };
}<|MERGE_RESOLUTION|>--- conflicted
+++ resolved
@@ -22,13 +22,10 @@
 
 import java.io.IOException;
 import java.io.PrintWriter;
-<<<<<<< HEAD
 import java.io.StringWriter;
 import java.io.Writer;
 import java.util.Collections;
-=======
 import java.util.Collection;
->>>>>>> 708bc9b9
 import java.util.HashSet;
 import java.util.List;
 import java.util.Map;
@@ -84,15 +81,12 @@
 import eu.interedition.collatex2.interfaces.INormalizedToken;
 import eu.interedition.collatex2.interfaces.ITokenNormalizer;
 import eu.interedition.collatex2.interfaces.ITokenizer;
-<<<<<<< HEAD
 import eu.interedition.collatex2.interfaces.IVariantGraph;
 import eu.interedition.collatex2.interfaces.IVariantGraphEdge;
 import eu.interedition.collatex2.interfaces.IVariantGraphVertex;
 import eu.interedition.collatex2.interfaces.IWitness;
-=======
 import eu.interedition.collatex2.output.ApparatusEntry;
 import eu.interedition.collatex2.output.ParallelSegmentationApparatus;
->>>>>>> 708bc9b9
 import eu.interedition.collatex2.output.TeiParallelSegmentationApparatusBuilder;
 import eu.interedition.collatex2.web.io.ApiObjectMapper;
 
@@ -125,7 +119,6 @@
     return new ModelAndView(teiView, "alignment", collate(input));
   }
 
-<<<<<<< HEAD
   @RequestMapping(value = "collate", headers = { "Content-Type=application/json", "Accept=image/svg+xml" }, method = RequestMethod.POST)
   public ModelAndView collateToSvg(@RequestBody final ApiInput input) throws Exception {
     String svg = convert2svg(jcollate2dot(input));
@@ -141,12 +134,11 @@
     String svg = postMethod.getResponseBodyAsString();
     return svg;
   }
-=======
+
   //  @RequestMapping(value = "collate", headers = { "Content-Type=application/json" }, method = RequestMethod.POST)
   //  public ModelAndView collateToHtml(@RequestBody final ApiInput input) throws Exception {
   //    return new ModelAndView("api/alignment", "alignment", collate(input));
   //  }
->>>>>>> 708bc9b9
 
   @RequestMapping(value = "collate", headers = { "Content-Type=application/json" }, method = RequestMethod.POST)
   public ModelAndView collateToHtmlP(@RequestBody final ApiInput input) throws Exception {
@@ -154,10 +146,6 @@
     return new ModelAndView("api/apparatus", "rows", rows);
   }
 
-<<<<<<< HEAD
-  @RequestMapping(value = "collate")
-  public void documentation() {}
-=======
   static final Phrase EMPTY_PHRASE = new Phrase(Lists.<INormalizedToken> newArrayList());
 
   private List<Map<String, Object>> parallelSegmentationRows(final ApiInput input) throws ApiException {
@@ -184,7 +172,6 @@
     row.put("cells", phrases);
     return row;
   }
->>>>>>> 708bc9b9
 
   @RequestMapping(value = "collate")
   public void documentation() {}
