'''
Created on Nov 13, 2014

@author: ronald
'''
from collections import defaultdict
from textwrap import fill
from collatex.HTML import Table, TableRow, TableCell
from collatex.core_classes import create_table_visualization, VariantGraphRanking
import re

# optionally load the IPython dependencies
try:
    from IPython.display import HTML
    from IPython.display import SVG
    from IPython.core.display import display
    # import graphviz python bindings
    import pygraphviz
except:
    pass


def visualize_table_vertically_with_colors(table, collation):
    # print the table vertically
    # switch columns and rows
    rows = []
    for column in table.columns:
        cells = []
        for witness in collation.witnesses:
            cell = column.tokens_per_witness.get(witness.sigil)
            cells.append(TableCell(text=fill("".join(item.token_data["t"] for item in cell) if cell else "-", 20), bgcolor="FF0000" if column.variant else "00FFFF"))
        rows.append(TableRow(cells=cells))
    sigli = []
    for witness in collation.witnesses:
        sigli.append(witness.sigil)
    x = Table(header_row=sigli, rows=rows)
    return display(HTML(str(x)))


# create visualization of alignment table
def display_alignment_table_as_html(at):
    pretty_table = create_table_visualization(at)
    html = pretty_table.get_html_string(formatting=True)
    return display(HTML(html))


# visualize the variant graph into SVG format
# from networkx.drawing.nx_agraph import to_agraph
<<<<<<< HEAD
def display_variant_graph_as_SVG(graph,svg_output):
=======
def display_variant_graph_as_svg(graph, output):
>>>>>>> e42e77bc
    a = pygraphviz.AGraph(directed=True, rankdir='LR')
    counter = 0
    mapping = {}
    ranking = VariantGraphRanking.of(graph)
<<<<<<< HEAD
    for n in graph.graph.nodes():
        counter += 1
        mapping[n] = counter
        rank = ranking.byVertex[n]
        readings = ["<TR><TD ALIGN='LEFT'><B>" + n.label + "</B></TD><TD ALIGN='LEFT'>rank: " + str(rank) + "</TD></TR>"]
        reverseDict = defaultdict(list)
        for key,value in n.tokens.items():
            reverseDict["".join(re.sub(r'>',r'&gt;',re.sub(r'<',r'&lt;',item.token_data["t"]))  for item in value)].append(key)
        for key,value in sorted(reverseDict.items()):
            reading = ("<TR><TD ALIGN='LEFT'><FONT FACE='Bukyvede'>{}</FONT></TD><TD ALIGN='LEFT'>{}</TD></TR>").format(key,', '.join(value))
            readings.append(reading)
        a.add_node(mapping[n], label='<<TABLE CELLSPACING="0">' + "".join(readings) + '</TABLE>>')
    # add regular (token sequence) edges
    for u,v,edgedata in graph.graph.edges_iter(data=True):
        # print('regular edges ', u, v, edgedata)
        label = edgedata['label']
        a.add_edge(mapping[u], mapping[v], label=label)
    # add near-match edges
    # TODO: Show all near edges (currently), or just the top one?
    for u,v,edgedata in graph.near_graph.edges_iter(data=True):
        # print('near-match edges ', u, v, edgedata)
        label = str('{:3.2f}'.format(edgedata['weight']))
        a.add_edge(mapping[u], mapping[v], style='dashed', label=label)
    # Add rank='same' information
    for key, value in ranking.byRank.items():
        # print(key, value)
        # print(key, value, len(value))
        # print(key, set(value), len(set(value)))
        a.add_subgraph([mapping[item] for item in value], rank='same')
    # diagnostic, not for production
    # dot = a.draw(prog='dot')
    # print(dot.decode(encoding='utf-8'))
    # # display using the IPython SVG module
    svg = a.draw(prog='dot', format='svg')
=======
    # add nodes
    for n in graph.graph.nodes():
        counter += 1
        mapping[n] = counter
        if output == "svg_simple":
            label = n.label
            if label == '':
                label = '#'
            a.add_node(mapping[n], label=label)
        else:
            rank = ranking.byVertex[n]
            readings = ["<TR><TD ALIGN='LEFT'><B>" + n.label + "</B></TD><TD ALIGN='LEFT'>exact: " + str(
                rank) + "</TD></TR>"]
            reverse_dict = defaultdict(list)
            for key, value in n.tokens.items():
                reverse_dict["".join(
                    re.sub(r'>', r'&gt;', re.sub(r'<', r'&lt;', item.token_data["t"])) for item in value)].append(
                    key)
            for key, value in sorted(reverse_dict.items()):
                reading = (
                    "<TR><TD ALIGN='LEFT'><FONT FACE='Bukyvede'>{}</FONT></TD><TD ALIGN='LEFT'>{}</TD></TR>").format(
                    key, ', '.join(value))
                readings.append(reading)
            a.add_node(mapping[n], label='<<TABLE CELLSPACING="0">' + "".join(readings) + '</TABLE>>')

    # add edges
    for u,v,edge_data in graph.graph.edges_iter(data=True):
        a.add_edge(mapping[u], mapping[v], edge_data["label"])
    for key, value in ranking.byRank.items():
        a.add_subgraph([mapping[item] for item in value], rank='same')
    svg = a.draw(prog='dot', format='svg')
    # diagnostic, not for production
    # dot = a.draw(prog='dot')
    # print(dot.decode(encoding='utf-8'))
    # display using the IPython SVG module
>>>>>>> e42e77bc
    return display(SVG(svg))<|MERGE_RESOLUTION|>--- conflicted
+++ resolved
@@ -1,7 +1,8 @@
 '''
 Created on Nov 13, 2014
 
-@author: ronald
+@author: Ronald Haentjens Dekker
+@author: David J. Birnbaum
 '''
 from collections import defaultdict
 from textwrap import fill
@@ -45,52 +46,12 @@
 
 
 # visualize the variant graph into SVG format
-# from networkx.drawing.nx_agraph import to_agraph
-<<<<<<< HEAD
-def display_variant_graph_as_SVG(graph,svg_output):
-=======
 def display_variant_graph_as_svg(graph, output):
->>>>>>> e42e77bc
     a = pygraphviz.AGraph(directed=True, rankdir='LR')
     counter = 0
     mapping = {}
     ranking = VariantGraphRanking.of(graph)
-<<<<<<< HEAD
-    for n in graph.graph.nodes():
-        counter += 1
-        mapping[n] = counter
-        rank = ranking.byVertex[n]
-        readings = ["<TR><TD ALIGN='LEFT'><B>" + n.label + "</B></TD><TD ALIGN='LEFT'>rank: " + str(rank) + "</TD></TR>"]
-        reverseDict = defaultdict(list)
-        for key,value in n.tokens.items():
-            reverseDict["".join(re.sub(r'>',r'&gt;',re.sub(r'<',r'&lt;',item.token_data["t"]))  for item in value)].append(key)
-        for key,value in sorted(reverseDict.items()):
-            reading = ("<TR><TD ALIGN='LEFT'><FONT FACE='Bukyvede'>{}</FONT></TD><TD ALIGN='LEFT'>{}</TD></TR>").format(key,', '.join(value))
-            readings.append(reading)
-        a.add_node(mapping[n], label='<<TABLE CELLSPACING="0">' + "".join(readings) + '</TABLE>>')
-    # add regular (token sequence) edges
-    for u,v,edgedata in graph.graph.edges_iter(data=True):
-        # print('regular edges ', u, v, edgedata)
-        label = edgedata['label']
-        a.add_edge(mapping[u], mapping[v], label=label)
-    # add near-match edges
-    # TODO: Show all near edges (currently), or just the top one?
-    for u,v,edgedata in graph.near_graph.edges_iter(data=True):
-        # print('near-match edges ', u, v, edgedata)
-        label = str('{:3.2f}'.format(edgedata['weight']))
-        a.add_edge(mapping[u], mapping[v], style='dashed', label=label)
-    # Add rank='same' information
-    for key, value in ranking.byRank.items():
-        # print(key, value)
-        # print(key, value, len(value))
-        # print(key, set(value), len(set(value)))
-        a.add_subgraph([mapping[item] for item in value], rank='same')
-    # diagnostic, not for production
-    # dot = a.draw(prog='dot')
-    # print(dot.decode(encoding='utf-8'))
-    # # display using the IPython SVG module
-    svg = a.draw(prog='dot', format='svg')
-=======
+
     # add nodes
     for n in graph.graph.nodes():
         counter += 1
@@ -116,15 +77,27 @@
                 readings.append(reading)
             a.add_node(mapping[n], label='<<TABLE CELLSPACING="0">' + "".join(readings) + '</TABLE>>')
 
-    # add edges
-    for u,v,edge_data in graph.graph.edges_iter(data=True):
-        a.add_edge(mapping[u], mapping[v], edge_data["label"])
+    # add regular (token sequence) edges
+    for u,v,edgedata in graph.graph.edges_iter(data=True):
+        # print('regular edges ', u, v, edgedata)
+        label = edgedata['label']
+        a.add_edge(mapping[u], mapping[v], label=label)
+
+    # add near-match edges
+    # TODO: Show all near edges (currently), or just the top one?
+    for u,v,edgedata in graph.near_graph.edges_iter(data=True):
+        # print('near-match edges ', u, v, edgedata)
+        label = str('{:3.2f}'.format(edgedata['weight']))
+        a.add_edge(mapping[u], mapping[v], style='dashed', label=label)
+    # Add rank='same' information
     for key, value in ranking.byRank.items():
+        # print(key, value)
+        # print(key, value, len(value))
+        # print(key, set(value), len(set(value)))
         a.add_subgraph([mapping[item] for item in value], rank='same')
-    svg = a.draw(prog='dot', format='svg')
     # diagnostic, not for production
     # dot = a.draw(prog='dot')
     # print(dot.decode(encoding='utf-8'))
-    # display using the IPython SVG module
->>>>>>> e42e77bc
+    # # display using the IPython SVG module
+    svg = a.draw(prog='dot', format='svg')
     return display(SVG(svg))