'''
Created on Nov 13, 2014

@author: ronald
'''
from collections import defaultdict
from textwrap import fill
from collatex.HTML import Table, TableRow, TableCell
from collatex.core_classes import create_table_visualization, VariantGraphRanking
import pygraphviz
import re
import networkx as nx

# optionally load the IPython dependencies
try:
    from IPython.display import HTML
    from IPython.display import SVG
    from IPython.core.display import display
    # import graphviz python library
    from graphviz import Digraph
except:
    pass


def visualizeTableVerticallyWithColors(table, collation):
    # print the table vertically
    # switch columns and rows
    rows = []
    for column in table.columns:
        cells = []
        for witness in collation.witnesses:
            cell = column.tokens_per_witness.get(witness.sigil)
            cells.append(TableCell(text=fill("".join(item.token_data["t"] for item in cell) if cell else "-", 20), bgcolor="FF0000" if column.variant else "00FFFF"))
        rows.append(TableRow(cells=cells))
    sigli = []
    for witness in collation.witnesses:
        sigli.append(witness.sigil)
    x = Table(header_row=sigli, rows=rows)
    return display(HTML(str(x)))


# create visualization of alignment table
def display_alignment_table_as_HTML(at):
    prettytable = create_table_visualization(at)
    html = prettytable.get_html_string(formatting=True)
    return display(HTML(html))

# visualize the variant graph into SVG format
# from networkx.drawing.nx_agraph import to_agraph
<<<<<<< HEAD
def display_variant_graph_as_SVG(graph,svg_output,output):
        # create new Digraph
        dot = Digraph(format="svg", graph_attr={'rankdir': 'LR'})
        # add nodes
=======
def display_variant_graph_as_SVG(graph,svg_output):
        # # create new Digraph
        # dot = Digraph(format="svg", graph_attr={'rankdir': 'LR'})
        # # add nodes
        # counter = 0
        # mapping = {}
        # for n in graph.graph.nodes():
        #     counter += 1
        #     mapping[n] = str(counter)
        #     # dot.node(str(n), nodedata["label"])
        #     readings = ["<TR><TD ALIGN='LEFT'><B>" + n.label + "</B></TD><TD ALIGN='LEFT'><B>Sigla</B></TD></TR>"]
        #     reverseDict = defaultdict(list)
        #     for key,value in n.tokens.items():
        #         reverseDict["".join(item.token_data["t"] for item in value)].append(key)
        #     for key,value in sorted(reverseDict.items()):
        #         reading = ("<TR><TD ALIGN='LEFT'><FONT FACE='Bukyvede'>{}</FONT></TD><TD ALIGN='LEFT'>{}</TD></TR>").format(key,', '.join(value))
        #         readings.append(reading)
        #     dot.node(mapping[n], '<<TABLE CELLSPACING="0">' + "".join(readings) + '</TABLE>>',{'shape': 'box'})
        # # add edges
        # for u,v,edgedata in graph.graph.edges_iter(data=True):
        #     dot.edge(str(mapping[u]), str(mapping[v]), edgedata["label"])
        # # render the dot graph to SVG
        # # Note: this creates a file
        # if svg_output:
        #     svg = dot.render(svg_output,'svg_output')
        # else:
        #     svg = dot.render()

        # a = nx.drawing.nx_agraph.to_agraph(graph.graph)
        # a.graph_attr['rankdir'] = 'LR'
        # # Create labels for nodes
        # for n in graph.graph.nodes():
        #     for key, value in n.tokens.items():
        #         print(key, value)
        #         print([item.token_data['t'] for item in value])

        a = pygraphviz.AGraph(directed=True, rankdir='LR')
>>>>>>> 113649b0
        counter = 0
        mapping = {}
        ranking = VariantGraphRanking.of(graph)
        for n in graph.graph.nodes():
            print(n)
            counter += 1
<<<<<<< HEAD
            mapping[n] = str(counter)
            # dot.node(str(n), nodedata["label"])
            if output == "svg_simple":
                label = n.label
                if label == '':
                    label = '#'
                dot.node( mapping[n], label )
            else:
                readings = ["<TR><TD ALIGN='LEFT'><B>" + n.label + "</B></TD><TD ALIGN='LEFT'><B>Sigla</B></TD></TR>"]
                reverseDict = defaultdict(list)
                for key,value in n.tokens.items():
                    reverseDict["".join(item.token_data["t"] for item in value)].append(key)
                for key,value in sorted(reverseDict.items()):
                    reading = ("<TR><TD ALIGN='LEFT'><FONT FACE='Bukyvede'>{}</FONT></TD><TD ALIGN='LEFT'>{}</TD></TR>").format(key,', '.join(value))
                    readings.append(reading)
                dot.node(mapping[n], '<<TABLE CELLSPACING="0">' + "".join(readings) + '</TABLE>>',{'shape': 'box'})
=======
            mapping[n] = counter
            rank = ranking.byVertex[n]
            readings = ["<TR><TD ALIGN='LEFT'><B>" + n.label + "</B></TD><TD ALIGN='LEFT'>exact: " + str(rank) + "</TD></TR>"]
            reverseDict = defaultdict(list)
            for key,value in n.tokens.items():
                reverseDict["".join(re.sub(r'>',r'&gt;',re.sub(r'<',r'&lt;',item.token_data["t"]))  for item in value)].append(key)
            for key,value in sorted(reverseDict.items()):
                reading = ("<TR><TD ALIGN='LEFT'><FONT FACE='Bukyvede'>{}</FONT></TD><TD ALIGN='LEFT'>{}</TD></TR>").format(key,', '.join(value))
                readings.append(reading)
            a.add_node(mapping[n], label='<<TABLE CELLSPACING="0">' + "".join(readings) + '</TABLE>>')
>>>>>>> 113649b0
        # add edges
        for u,v,edgedata in graph.graph.edges_iter(data=True):
            a.add_edge(mapping[u], mapping[v], edgedata["label"])
        for key, value in ranking.byRank.items():
            a.add_subgraph([mapping[item] for item in value], rank='same')
        svg = a.draw(prog='dot', format='svg')
        # diagnostic, not for production
        dot = a.draw(prog='dot')
        print(dot.decode(encoding='utf-8'))
        # display using the IPython SVG module
<<<<<<< HEAD
        return display(SVG(svg))


# def in_ipython():
#     try:
#         get_ipython().config  # @UndefinedVariable
# #         print('Called by IPython.')
#         return True
#     except:
#         return False





# display alignment table
#     if in_ipython():
#         return display(JSON(json))
#     if in_ipython():
#         print(json)
#         return


# DISPLAY PART OF THE VARIANT_GRAPH IN SVG!
#     and in_ipython:
#         # visualize the variant graph into SVG format
#         from networkx.drawing.nx_agraph import to_agraph
#         agraph = to_agraph(graph.graph)
#         svg = agraph.draw(format="svg", prog="dot", args="-Grankdir=LR -Gid=VariantGraph")
#         return display(SVG(svg))
=======
        return display(SVG(svg))
>>>>>>> 113649b0
<|MERGE_RESOLUTION|>--- conflicted
+++ resolved
@@ -9,7 +9,6 @@
 from collatex.core_classes import create_table_visualization, VariantGraphRanking
 import pygraphviz
 import re
-import networkx as nx
 
 # optionally load the IPython dependencies
 try:
@@ -45,128 +44,47 @@
     html = prettytable.get_html_string(formatting=True)
     return display(HTML(html))
 
+
 # visualize the variant graph into SVG format
 # from networkx.drawing.nx_agraph import to_agraph
-<<<<<<< HEAD
-def display_variant_graph_as_SVG(graph,svg_output,output):
-        # create new Digraph
-        dot = Digraph(format="svg", graph_attr={'rankdir': 'LR'})
-        # add nodes
-=======
-def display_variant_graph_as_SVG(graph,svg_output):
-        # # create new Digraph
-        # dot = Digraph(format="svg", graph_attr={'rankdir': 'LR'})
-        # # add nodes
-        # counter = 0
-        # mapping = {}
-        # for n in graph.graph.nodes():
-        #     counter += 1
-        #     mapping[n] = str(counter)
-        #     # dot.node(str(n), nodedata["label"])
-        #     readings = ["<TR><TD ALIGN='LEFT'><B>" + n.label + "</B></TD><TD ALIGN='LEFT'><B>Sigla</B></TD></TR>"]
-        #     reverseDict = defaultdict(list)
-        #     for key,value in n.tokens.items():
-        #         reverseDict["".join(item.token_data["t"] for item in value)].append(key)
-        #     for key,value in sorted(reverseDict.items()):
-        #         reading = ("<TR><TD ALIGN='LEFT'><FONT FACE='Bukyvede'>{}</FONT></TD><TD ALIGN='LEFT'>{}</TD></TR>").format(key,', '.join(value))
-        #         readings.append(reading)
-        #     dot.node(mapping[n], '<<TABLE CELLSPACING="0">' + "".join(readings) + '</TABLE>>',{'shape': 'box'})
-        # # add edges
-        # for u,v,edgedata in graph.graph.edges_iter(data=True):
-        #     dot.edge(str(mapping[u]), str(mapping[v]), edgedata["label"])
-        # # render the dot graph to SVG
-        # # Note: this creates a file
-        # if svg_output:
-        #     svg = dot.render(svg_output,'svg_output')
-        # else:
-        #     svg = dot.render()
-
-        # a = nx.drawing.nx_agraph.to_agraph(graph.graph)
-        # a.graph_attr['rankdir'] = 'LR'
-        # # Create labels for nodes
-        # for n in graph.graph.nodes():
-        #     for key, value in n.tokens.items():
-        #         print(key, value)
-        #         print([item.token_data['t'] for item in value])
-
-        a = pygraphviz.AGraph(directed=True, rankdir='LR')
->>>>>>> 113649b0
-        counter = 0
-        mapping = {}
-        ranking = VariantGraphRanking.of(graph)
-        for n in graph.graph.nodes():
-            print(n)
-            counter += 1
-<<<<<<< HEAD
-            mapping[n] = str(counter)
-            # dot.node(str(n), nodedata["label"])
-            if output == "svg_simple":
-                label = n.label
-                if label == '':
-                    label = '#'
-                dot.node( mapping[n], label )
-            else:
-                readings = ["<TR><TD ALIGN='LEFT'><B>" + n.label + "</B></TD><TD ALIGN='LEFT'><B>Sigla</B></TD></TR>"]
-                reverseDict = defaultdict(list)
-                for key,value in n.tokens.items():
-                    reverseDict["".join(item.token_data["t"] for item in value)].append(key)
-                for key,value in sorted(reverseDict.items()):
-                    reading = ("<TR><TD ALIGN='LEFT'><FONT FACE='Bukyvede'>{}</FONT></TD><TD ALIGN='LEFT'>{}</TD></TR>").format(key,', '.join(value))
-                    readings.append(reading)
-                dot.node(mapping[n], '<<TABLE CELLSPACING="0">' + "".join(readings) + '</TABLE>>',{'shape': 'box'})
-=======
-            mapping[n] = counter
+def display_variant_graph_as_svg(graph, output):
+    a = pygraphviz.AGraph(directed=True, rankdir='LR')
+    counter = 0
+    mapping = {}
+    ranking = VariantGraphRanking.of(graph)
+    for n in graph.graph.nodes():
+        print(n)
+        counter += 1
+        mapping[n] = counter
+        if output == "svg_simple":
+            label = n.label
+            if label == '':
+                label = '#'
+            a.add_node(mapping[n], label=label)
+        else:
             rank = ranking.byVertex[n]
-            readings = ["<TR><TD ALIGN='LEFT'><B>" + n.label + "</B></TD><TD ALIGN='LEFT'>exact: " + str(rank) + "</TD></TR>"]
+            readings = ["<TR><TD ALIGN='LEFT'><B>" + n.label + "</B></TD><TD ALIGN='LEFT'>exact: " + str(
+                rank) + "</TD></TR>"]
             reverseDict = defaultdict(list)
-            for key,value in n.tokens.items():
-                reverseDict["".join(re.sub(r'>',r'&gt;',re.sub(r'<',r'&lt;',item.token_data["t"]))  for item in value)].append(key)
-            for key,value in sorted(reverseDict.items()):
-                reading = ("<TR><TD ALIGN='LEFT'><FONT FACE='Bukyvede'>{}</FONT></TD><TD ALIGN='LEFT'>{}</TD></TR>").format(key,', '.join(value))
+            for key, value in n.tokens.items():
+                reverseDict["".join(
+                    re.sub(r'>', r'&gt;', re.sub(r'<', r'&lt;', item.token_data["t"])) for item in value)].append(
+                    key)
+            for key, value in sorted(reverseDict.items()):
+                reading = (
+                "<TR><TD ALIGN='LEFT'><FONT FACE='Bukyvede'>{}</FONT></TD><TD ALIGN='LEFT'>{}</TD></TR>").format(
+                    key, ', '.join(value))
                 readings.append(reading)
             a.add_node(mapping[n], label='<<TABLE CELLSPACING="0">' + "".join(readings) + '</TABLE>>')
->>>>>>> 113649b0
-        # add edges
-        for u,v,edgedata in graph.graph.edges_iter(data=True):
-            a.add_edge(mapping[u], mapping[v], edgedata["label"])
-        for key, value in ranking.byRank.items():
-            a.add_subgraph([mapping[item] for item in value], rank='same')
-        svg = a.draw(prog='dot', format='svg')
-        # diagnostic, not for production
-        dot = a.draw(prog='dot')
-        print(dot.decode(encoding='utf-8'))
-        # display using the IPython SVG module
-<<<<<<< HEAD
-        return display(SVG(svg))
 
-
-# def in_ipython():
-#     try:
-#         get_ipython().config  # @UndefinedVariable
-# #         print('Called by IPython.')
-#         return True
-#     except:
-#         return False
-
-
-
-
-
-# display alignment table
-#     if in_ipython():
-#         return display(JSON(json))
-#     if in_ipython():
-#         print(json)
-#         return
-
-
-# DISPLAY PART OF THE VARIANT_GRAPH IN SVG!
-#     and in_ipython:
-#         # visualize the variant graph into SVG format
-#         from networkx.drawing.nx_agraph import to_agraph
-#         agraph = to_agraph(graph.graph)
-#         svg = agraph.draw(format="svg", prog="dot", args="-Grankdir=LR -Gid=VariantGraph")
-#         return display(SVG(svg))
-=======
-        return display(SVG(svg))
->>>>>>> 113649b0
+    # add edges
+    for u,v,edgedata in graph.graph.edges_iter(data=True):
+        a.add_edge(mapping[u], mapping[v], edgedata["label"])
+    for key, value in ranking.byRank.items():
+        a.add_subgraph([mapping[item] for item in value], rank='same')
+    svg = a.draw(prog='dot', format='svg')
+    # diagnostic, not for production
+    dot = a.draw(prog='dot')
+    print(dot.decode(encoding='utf-8'))
+    # display using the IPython SVG module
+    return display(SVG(svg))