--- conflicted
+++ resolved
@@ -10,16 +10,10 @@
 from collatex.experimental_astar_aligner import ExperimentalAstarAligner
 import json
 from collatex.edit_graph_aligner import EditGraphAligner
-<<<<<<< HEAD
-from collatex.display_module import display_alignment_table_as_HTML, visualizeTableVerticallyWithColors
-from collatex.display_module import display_variant_graph_as_SVG
-from collatex.near_matching import perform_near_match
-=======
 from collatex.display_module import display_alignment_table_as_html, visualize_table_vertically_with_colors
 from collatex.display_module import display_variant_graph_as_svg
-from collatex.near_matching import process_rank, Scheduler
+from collatex.near_matching import perform_near_match
 
->>>>>>> e42e77bc
 
 # Valid options for output are:
 # "table" for the alignment table (default)
@@ -33,13 +27,8 @@
 #   Wrapper element is always <p>
 #   indent=True pretty-prints the output
 #       (for proofreading convenience only; does not observe proper white-space behavior)
-## From core_functions.py
 def collate(collation, output="table", layout="horizontal", segmentation=True, near_match=False, astar=False,
-<<<<<<< HEAD
-            detect_transpositions=False, debug_scores=False, properties_filter=None, svg_output=None, indent=False):
-=======
-            detect_transpositions=False, debug_scores=False, properties_filter=None, indent=False, scheduler=Scheduler()):
->>>>>>> e42e77bc
+            detect_transpositions=False, debug_scores=False, properties_filter=None, indent=False):
     # collation may be collation or json; if it's the latter, use it to build a real collation
     if isinstance(collation, dict):
         json_collation = Collation()
