--- conflicted
+++ resolved
@@ -10,13 +10,8 @@
 from collatex.experimental_astar_aligner import ExperimentalAstarAligner
 import json
 from collatex.edit_graph_aligner import EditGraphAligner
-<<<<<<< HEAD
 from collatex.display_module import display_alignment_table_as_html, visualize_table_vertically_with_colors
 from collatex.display_module import display_variant_graph_as_svg
-=======
-# from collatex.display_module import display_alignment_table_as_HTML, visualizeTableVerticallyWithColors
-# from collatex.display_module import display_variant_graph_as_SVG
->>>>>>> 7f991481
 from collatex.near_matching import process_rank, Scheduler
 
 
@@ -77,32 +72,19 @@
     if segmentation:
         join(graph)
         ranking = VariantGraphRanking.of(graph)
-<<<<<<< HEAD
     # check which output format is requested: graph or table
     if output == "svg" or output == "svg_simple":
         return display_variant_graph_as_svg(graph, output)
-=======
-    # # check which output format is requested: graph or table
-    # if output == "svg":
-    #     return display_variant_graph_as_SVG(graph, svg_output)
->>>>>>> 7f991481
     if output == "graph":
         return graph
     # create alignment table
     table = AlignmentTable(collation, graph, layout, ranking)
     if output == "json":
         return export_alignment_table_as_json(table)
-<<<<<<< HEAD
     if output == "html":
         return display_alignment_table_as_html(table)
     if output == "html2":
         return visualize_table_vertically_with_colors(table, collation)
-=======
-    # if output == "html":
-    #     return display_alignment_table_as_HTML(table)
-    # if output == "html2":
-    #     return visualizeTableVerticallyWithColors(table, collation)
->>>>>>> 7f991481
     if output == "table":
         return table
     if output == "xml":
