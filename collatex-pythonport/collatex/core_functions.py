--- conflicted
+++ resolved
@@ -135,24 +135,14 @@
             root.appendChild(text_node)
         else:
             # variation is either more than one reading, or one reading plus nulls
-<<<<<<< HEAD
             ws_flag = False # add space after <app> if any <rdg> ends in whitespace
-=======
-            # REVIEW [RHD]: Why not ws_flag = False ?
-            ws_flag = None # add space after <app> if any <rdg> ends in whitespace
->>>>>>> 9ee89efa
             app = d.createElementNS("http://www.tei-c.org/ns/1.0", "app")
             root.appendChild(app)
             for key,value in value_dict.items():
                 # key is reading, value is list of witnesses
                 rdg = d.createElementNS("http://www.tei-c.org/ns/1.0", "rdg")
                 rdg.setAttribute("wit", " ".join(["#" + item for item in value_dict[key]]))
-<<<<<<< HEAD
                 if ws_flag == False and key.endswith((" ", r"\u0009", r"\u000a")): # space, tab, linefeed
-=======
-                # REVIEW [RHD]: There is no need to do this expensive check if ws_flag is already true! So check for that first.
-                if key.endswith((" ", r"\u0009", r"\u000a")): # space, tab, linefeed
->>>>>>> 9ee89efa
                     ws_flag = True
                 text_node = d.createTextNode(key.strip())
                 rdg.appendChild(text_node)
