"""
Created on May 3, 2014

@author: Ronald Haentjens Dekker
"""
from collatex.core_classes import VariantGraph, Witness, join, AlignmentTable, Row, WordPunctuationTokenizer, \
    VariantGraphRanking
from collatex.extended_suffix_array import ExtendedSuffixArray
from collatex.exceptions import UnsupportedError
from collatex.experimental_astar_aligner import ExperimentalAstarAligner
from collatex.linsuffarr import SuffixArray, UNIT_BYTE
from ClusterShell.RangeSet import RangeSet
import json
from collatex.edit_graph_aligner import EditGraphAligner
from collatex.display_module import display_alignment_table_as_HTML, visualizeTableVerticallyWithColors
from collatex.display_module import display_variant_graph_as_SVG
from collatex.near_matching import process_rank


# Valid options for output are:
# "table" for the alignment table (default)
# "graph" for the variant graph
# "json" for the alignment table exported as JSON


def collate(collation, output="table", layout="horizontal", segmentation=True, near_match=False, astar=False, detect_transpositions=False, debug_scores=False, properties_filter=None, svg_output=None):
    # collation may be collation or json; if it's the latter, use it to build a real collation
    if isinstance(collation, dict):
        json_collation = Collation()
        for witness in collation["witnesses"]:
            json_collation.add_witness(witness)
        collation = json_collation

    # assume collation is collation (by now); no error trapping
    if not astar:
        algorithm = EditGraphAligner(collation, near_match=near_match, detect_transpositions=detect_transpositions, debug_scores=debug_scores, properties_filter=properties_filter)
    else:
        algorithm = ExperimentalAstarAligner(collation, near_match=near_match, debug_scores=debug_scores)

    # build graph
    graph = VariantGraph()
    algorithm.collate(graph, collation)
    # join parallel segments
    if segmentation:
        join(graph)
    # check which output format is requested: graph or table
    if output == "svg":
        return display_variant_graph_as_SVG(graph,svg_output)
    if output=="graph": 
        return graph
    # create alignment table
    table = AlignmentTable(collation, graph, layout)
    if output == "json":
        return export_alignment_table_as_json(table)
    if output == "html":
        return display_alignment_table_as_HTML(table)
    if output == "html2":
        return visualizeTableVerticallyWithColors(table, collation)
    if output == "table":
        return table
    else:
        raise Exception("Unknown output type: "+output)
    
<<<<<<< HEAD
def collate_nearMatch(collation, output="table", detect_transpositions=False, layout=None, segmentation=False, debug_scores=False, properties_filter=None, svg_output=None):
    algorithm = EditGraphAligner(collation, detect_transpositions=detect_transpositions, debug_scores=debug_scores, properties_filter=properties_filter)

    # build graph
    graph = VariantGraph()
    algorithm.collate(graph, collation)
    ranking = VariantGraphRanking.of(graph)
    highestRank = ranking.byVertex[graph.end]
    witnessCount = len(collation.witnesses)

    # do-while loop to avoid looping through ranking while modifying it
    rank = highestRank - 1
    condition = True
    while condition:
        rank = process_rank(rank, collation, ranking, witnessCount)
        rank -= 1
        condition = rank > 1

    # # Verify that nodes have been moved
    # print("\nLabels at each rank at end of processing: ")
    # for rank in ranking.byRank:
    #     print("\nRank: " + str(rank))
    #     print([node.label for node in ranking.byRank[rank]])

    # Segmentation not supported; raise exception if necessary
    if segmentation:
        raise Exception("segmentation=True not supported for near matching; must be set to False")

    if output == "svg":
        return display_variant_graph_as_SVG(graph,svg_output)
    if output=="graph":
        return graph
    # create alignment table
    table = AlignmentTable(collation, graph, layout,ranks=ranking)
    if output == "json":
        return export_alignment_table_as_json(table)
    if output == "html":
        return display_alignment_table_as_HTML(table)
    if output == "html2":
        return visualizeTableVerticallyWithColors(table, collation)
    if output == "table":
        return table
    else:
        raise Exception("Unknown output type for near-match collation: "+output)

def collate_pretokenized_json(json, output='table', layout='horizontal', **kwargs):
    # Takes the same arguments as collate() above
    if output not in ['json', 'table', 'html2', 'html', 'svg']:
        raise UnsupportedError("Output type " + output + " not supported for pretokenized collation")

    collation = Collation()
    for witness in json["witnesses"]:
        collation.add_witness(witness)
    return collate(collation,output=output,layout=layout,**kwargs)

def collate_pretokenized_json_nearMatch(json, output='table', layout='horizontal', **kwargs):
    # Takes the same arguments as collate() above
    if output not in ['json', 'table', 'html2', 'html', 'svg']:
        raise UnsupportedError("Output type " + output + " not supported for pretokenized collation")

    collation = Collation()
    for witness in json["witnesses"]:
        collation.add_witness(witness)
    return collate_nearMatch(collation,output=output,layout=layout,**kwargs)

=======
>>>>>>> c728fbb6
def export_alignment_table_as_json(table, indent=None, status=False):
    json_output = {}
    json_output["table"]=[]
    sigli = []
    for row in table.rows:
        sigli.append(row.header)
        json_output["table"].append([[listItem.token_data for listItem in cell] if cell else None for cell in row.cells])
    json_output["witnesses"] = sigli
    if status:
        variant_status = []
        for column in table.columns:
            variant_status.append(column.variant)
        json_output["status"] = variant_status
    return json.dumps(json_output, sort_keys=True, indent=indent,ensure_ascii=False)

class Collation(object):

    @classmethod
    def create_from_dict(cls, data, limit=None):
        witnesses = data["witnesses"]
        collation = Collation()
        for witness in witnesses[:limit]:
            # generate collation object from json_data
            collation.add_witness(witness)
        return collation

    @classmethod
    # json_data can be a string or a file
    def create_from_json(cls, json_data):
        data = json.load(json_data)
        collation = cls.create_from_dict(data)
        return collation

    def __init__(self):
        self.witnesses = []

    def add_witness(self, witnessdata):
        witness = Witness(witnessdata)
        self.witnesses.append(witness)

    def add_plain_witness(self, sigil, content):
        return self.add_witness({'id':sigil, 'content':content})


<|MERGE_RESOLUTION|>--- conflicted
+++ resolved
@@ -61,7 +61,6 @@
     else:
         raise Exception("Unknown output type: "+output)
     
-<<<<<<< HEAD
 def collate_nearMatch(collation, output="table", detect_transpositions=False, layout=None, segmentation=False, debug_scores=False, properties_filter=None, svg_output=None):
     algorithm = EditGraphAligner(collation, detect_transpositions=detect_transpositions, debug_scores=debug_scores, properties_filter=properties_filter)
 
@@ -107,16 +106,6 @@
     else:
         raise Exception("Unknown output type for near-match collation: "+output)
 
-def collate_pretokenized_json(json, output='table', layout='horizontal', **kwargs):
-    # Takes the same arguments as collate() above
-    if output not in ['json', 'table', 'html2', 'html', 'svg']:
-        raise UnsupportedError("Output type " + output + " not supported for pretokenized collation")
-
-    collation = Collation()
-    for witness in json["witnesses"]:
-        collation.add_witness(witness)
-    return collate(collation,output=output,layout=layout,**kwargs)
-
 def collate_pretokenized_json_nearMatch(json, output='table', layout='horizontal', **kwargs):
     # Takes the same arguments as collate() above
     if output not in ['json', 'table', 'html2', 'html', 'svg']:
@@ -127,8 +116,6 @@
         collation.add_witness(witness)
     return collate_nearMatch(collation,output=output,layout=layout,**kwargs)
 
-=======
->>>>>>> c728fbb6
 def export_alignment_table_as_json(table, indent=None, status=False):
     json_output = {}
     json_output["table"]=[]
