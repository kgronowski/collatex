"""
Created on May 3, 2014

@author: Ronald Haentjens Dekker
"""
<<<<<<< HEAD
from collatex.core_classes import VariantGraph, Witness, join, AlignmentTable, Row, WordPunctuationTokenizer, \
    VariantGraphRanking
from collatex.extended_suffix_array import ExtendedSuffixArray
from collatex.exceptions import UnsupportedError
=======
from xml.etree import ElementTree as etree
from collatex.core_classes import Collation, VariantGraph, join, AlignmentTable
>>>>>>> 5595ed7e
from collatex.experimental_astar_aligner import ExperimentalAstarAligner
from collatex.linsuffarr import SuffixArray, UNIT_BYTE
from ClusterShell.RangeSet import RangeSet
import json
from collatex.edit_graph_aligner import EditGraphAligner
from collatex.display_module import display_alignment_table_as_HTML, visualizeTableVerticallyWithColors
from collatex.display_module import display_variant_graph_as_SVG
from collatex.near_matching import process_rank



# Valid options for output are:
# "table" for the alignment table (default)
# "graph" for the variant graph
# "json" for the alignment table exported as JSON
def collate(collation, output="table", layout="horizontal", segmentation=True, near_match=False, astar=False,
            detect_transpositions=False, debug_scores=False, properties_filter=None, svg_output=None, indent=False):
    # collation may be collation or json; if it's the latter, use it to build a real collation
    if isinstance(collation, dict):
        json_collation = Collation()
        for witness in collation["witnesses"]:
            json_collation.add_witness(witness)
        collation = json_collation

    # assume collation is collation (by now); no error trapping
    if not astar:
<<<<<<< HEAD
        algorithm = EditGraphAligner(collation, near_match=False, detect_transpositions=detect_transpositions, debug_scores=debug_scores, properties_filter=properties_filter)
=======
        algorithm = EditGraphAligner(collation, near_match=near_match, detect_transpositions=detect_transpositions,
                                     debug_scores=debug_scores, properties_filter=properties_filter)
>>>>>>> 5595ed7e
    else:
        algorithm = ExperimentalAstarAligner(collation, near_match=False, debug_scores=debug_scores)

    # build graph
    graph = VariantGraph()
    algorithm.collate(graph, collation)
    ranking = VariantGraphRanking.of(graph)
    if near_match:
        # Segmentation not supported for near matching; raise exception if necessary
        if segmentation:
            raise Exception("segmentation=True not supported for near matching; must be set to False")

        highestRank = ranking.byVertex[graph.end]
        witnessCount = len(collation.witnesses)

        # do-while loop to avoid looping through ranking while modifying it
        rank = highestRank - 1
        condition = True
        while condition:
            rank = process_rank(rank, collation, ranking, witnessCount)
            rank -= 1
            condition = rank > 1

        # # Verify that nodes have been moved
        # print("\nLabels at each rank at end of processing: ")
        # for rank in ranking.byRank:
        #     print("\nRank: " + str(rank))
        #     print([node.label for node in ranking.byRank[rank]])

    # join parallel segments
    if segmentation:
        join(graph)
        ranking = VariantGraphRanking.of(graph)
    # check which output format is requested: graph or table
    if output == "svg":
        return display_variant_graph_as_SVG(graph, svg_output)
    if output == "graph":
        return graph
    # create alignment table
    table = AlignmentTable(collation, graph, layout, ranking)
    if output == "json":
        return export_alignment_table_as_json(table)
    if output == "html":
        return display_alignment_table_as_HTML(table)
    if output == "html2":
        return visualizeTableVerticallyWithColors(table, collation)
    if output == "table":
        return table
    if output == "xml":
        return export_alignment_table_as_xml(table)
    if output == "tei":
        return export_alignment_table_as_tei(table, indent)
    else:
        raise Exception("Unknown output type: " + output)


def export_alignment_table_as_json(table, indent=None, status=False):
    json_output = {"table": []}
    sigli = []
    for row in table.rows:
        sigli.append(row.header)
        json_output["table"].append(
            [[listItem.token_data for listItem in cell] if cell else None for cell in row.cells])
    json_output["witnesses"] = sigli
    if status:
        variant_status = []
        for column in table.columns:
            variant_status.append(column.variant)
        json_output["status"] = variant_status
    return json.dumps(json_output, sort_keys=True, indent=indent, ensure_ascii=False)


def export_alignment_table_as_xml(table):
    readings = []
    for column in table.columns:
        app = etree.Element('app')
        for key, value in sorted(column.tokens_per_witness.items()):
            child = etree.Element('rdg')
            child.attrib['wit'] = "#" + key
            child.text = " ".join(str(item) for item in value)
            app.append(child)
        # Without the encoding specification, outputs bytes instead of a string
        result = etree.tostring(app, encoding="unicode")
        readings.append(result)
    return "<root>" + "".join(readings) + "</root>"


def export_alignment_table_as_tei(table, indent=None):
    # TODO: Pretty printing makes fragile (= likely to be incorrect) assumptions about white space
    # TODO: To fix pretty printing indirectly, fix tokenization
    p = etree.Element('p')
    app = None
    for column in table.columns:
        if not column.variant:  # no variation
            text_node = " ".join(item.token_data["t"] for item in next(iter(column.tokens_per_witness.values())))
            if not (len(p)):  # Result starts with non-varying reading
                p.text = text_node + "\n" if indent else text_node
            else:  # Non-varying reading after some <app>
                app.tail = "\n" + text_node + "\n" if indent else text_node
        else:
            app = etree.Element('app')
            preceding = None  # If preceding is None, we're processing the first <rdg> child
            app.text = "\n  " if indent else None  # Indent first <rdg> if pretty-printing
            value_dict = {}  # keys are readings, values are an unsorted lists of sigla
            for key, value in column.tokens_per_witness.items():
                group = value_dict.setdefault(" ".join([item.token_data["t"] for item in value]), [])
                group.append(key)
            rdg_dict = {}  # keys are sorted lists of sigla, with "#" prepended; values are readings
            for key, value in value_dict.items():
                rdg_dict[" ".join("#" + item for item in sorted(value))] = key
            for key, value in sorted(rdg_dict.items()):  # sort <rdg> elements by @wit values
                if preceding is not None and indent:  # Change tail of preceding <rdg> to indent current one
                    preceding.tail = "\n  "
                child = etree.Element('rdg')
                child.attrib['wit'] = key
                child.text = value
                app.append(child)
                child.tail = "\n" if indent else None
                # If preceding is not None on an iteration, use its tail indent non-initial current <rdg>
                preceding = child
            p.append(app)
            app.tail = "\n" if indent else None
    # Without the encoding specification, outputs bytes instead of a string
    result = etree.tostring(p, encoding="unicode")
    return result<|MERGE_RESOLUTION|>--- conflicted
+++ resolved
@@ -3,15 +3,8 @@
 
 @author: Ronald Haentjens Dekker
 """
-<<<<<<< HEAD
-from collatex.core_classes import VariantGraph, Witness, join, AlignmentTable, Row, WordPunctuationTokenizer, \
-    VariantGraphRanking
-from collatex.extended_suffix_array import ExtendedSuffixArray
-from collatex.exceptions import UnsupportedError
-=======
 from xml.etree import ElementTree as etree
 from collatex.core_classes import Collation, VariantGraph, join, AlignmentTable
->>>>>>> 5595ed7e
 from collatex.experimental_astar_aligner import ExperimentalAstarAligner
 from collatex.linsuffarr import SuffixArray, UNIT_BYTE
 from ClusterShell.RangeSet import RangeSet
@@ -20,7 +13,6 @@
 from collatex.display_module import display_alignment_table_as_HTML, visualizeTableVerticallyWithColors
 from collatex.display_module import display_variant_graph_as_SVG
 from collatex.near_matching import process_rank
-
 
 
 # Valid options for output are:
@@ -38,12 +30,7 @@
 
     # assume collation is collation (by now); no error trapping
     if not astar:
-<<<<<<< HEAD
         algorithm = EditGraphAligner(collation, near_match=False, detect_transpositions=detect_transpositions, debug_scores=debug_scores, properties_filter=properties_filter)
-=======
-        algorithm = EditGraphAligner(collation, near_match=near_match, detect_transpositions=detect_transpositions,
-                                     debug_scores=debug_scores, properties_filter=properties_filter)
->>>>>>> 5595ed7e
     else:
         algorithm = ExperimentalAstarAligner(collation, near_match=False, debug_scores=debug_scores)
 
