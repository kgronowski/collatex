"""
Created on May 3, 2014

@author: Ronald Haentjens Dekker
"""
<<<<<<< HEAD
from collatex.core_classes import VariantGraph, Witness, join, AlignmentTable, Row, WordPunctuationTokenizer, \
    VariantGraphRanking
from collatex.extended_suffix_array import ExtendedSuffixArray
from collatex.exceptions import UnsupportedError
=======
from collatex.core_classes import Collation, VariantGraph, join, AlignmentTable
>>>>>>> a5864ce9
from collatex.experimental_astar_aligner import ExperimentalAstarAligner
import json
from collatex.edit_graph_aligner import EditGraphAligner
from collatex.display_module import display_alignment_table_as_HTML, visualizeTableVerticallyWithColors
from collatex.display_module import display_variant_graph_as_SVG
from collatex.near_matching import process_rank


# Valid options for output are:
# "table" for the alignment table (default)
# "graph" for the variant graph
# "json" for the alignment table exported as JSON


def collate(collation, output="table", layout="horizontal", segmentation=True, near_match=False, astar=False, detect_transpositions=False, debug_scores=False, properties_filter=None, svg_output=None):
    # collation may be collation or json; if it's the latter, use it to build a real collation
    if isinstance(collation, dict):
        json_collation = Collation()
        for witness in collation["witnesses"]:
            json_collation.add_witness(witness)
        collation = json_collation

    # assume collation is collation (by now); no error trapping
    if not astar:
        algorithm = EditGraphAligner(collation, near_match=False, detect_transpositions=detect_transpositions, debug_scores=debug_scores, properties_filter=properties_filter)
    else:
        algorithm = ExperimentalAstarAligner(collation, near_match=False, debug_scores=debug_scores)

    # build graph
    graph = VariantGraph()
    algorithm.collate(graph, collation)
    ranking = VariantGraphRanking.of(graph)
    if near_match:
        # Segmentation not supported for near matching; raise exception if necessary
        if segmentation:
            raise Exception("segmentation=True not supported for near matching; must be set to False")

        highestRank = ranking.byVertex[graph.end]
        witnessCount = len(collation.witnesses)

        # do-while loop to avoid looping through ranking while modifying it
        rank = highestRank - 1
        condition = True
        while condition:
            rank = process_rank(rank, collation, ranking, witnessCount)
            rank -= 1
            condition = rank > 1

        # # Verify that nodes have been moved
        # print("\nLabels at each rank at end of processing: ")
        # for rank in ranking.byRank:
        #     print("\nRank: " + str(rank))
        #     print([node.label for node in ranking.byRank[rank]])

    # join parallel segments
    if segmentation:
        join(graph)
        ranking = VariantGraphRanking.of(graph)
    # check which output format is requested: graph or table
    if output == "svg":
        return display_variant_graph_as_SVG(graph,svg_output)
    if output=="graph": 
        return graph
    # create alignment table
    table = AlignmentTable(collation, graph, layout, ranking)
    if output == "json":
        return export_alignment_table_as_json(table)
    if output == "html":
        return display_alignment_table_as_HTML(table)
    if output == "html2":
        return visualizeTableVerticallyWithColors(table, collation)
    if output == "table":
        return table
    else:
        raise Exception("Unknown output type: "+output)
    
def export_alignment_table_as_json(table, indent=None, status=False):
    json_output = {}
    json_output["table"]=[]
    sigli = []
    for row in table.rows:
        sigli.append(row.header)
        json_output["table"].append([[listItem.token_data for listItem in cell] if cell else None for cell in row.cells])
    json_output["witnesses"] = sigli
    if status:
        variant_status = []
        for column in table.columns:
            variant_status.append(column.variant)
        json_output["status"] = variant_status
    return json.dumps(json_output, sort_keys=True, indent=indent,ensure_ascii=False)<|MERGE_RESOLUTION|>--- conflicted
+++ resolved
@@ -3,15 +3,13 @@
 
 @author: Ronald Haentjens Dekker
 """
-<<<<<<< HEAD
 from collatex.core_classes import VariantGraph, Witness, join, AlignmentTable, Row, WordPunctuationTokenizer, \
     VariantGraphRanking
 from collatex.extended_suffix_array import ExtendedSuffixArray
 from collatex.exceptions import UnsupportedError
-=======
-from collatex.core_classes import Collation, VariantGraph, join, AlignmentTable
->>>>>>> a5864ce9
 from collatex.experimental_astar_aligner import ExperimentalAstarAligner
+from collatex.linsuffarr import SuffixArray, UNIT_BYTE
+from ClusterShell.RangeSet import RangeSet
 import json
 from collatex.edit_graph_aligner import EditGraphAligner
 from collatex.display_module import display_alignment_table_as_HTML, visualizeTableVerticallyWithColors
@@ -23,8 +21,6 @@
 # "table" for the alignment table (default)
 # "graph" for the variant graph
 # "json" for the alignment table exported as JSON
-
-
 def collate(collation, output="table", layout="horizontal", segmentation=True, near_match=False, astar=False, detect_transpositions=False, debug_scores=False, properties_filter=None, svg_output=None):
     # collation may be collation or json; if it's the latter, use it to build a real collation
     if isinstance(collation, dict):
