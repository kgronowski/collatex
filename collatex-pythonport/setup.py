#!/usr/bin/env python
# -*- coding: utf-8 -*-

import os
import sys


try:
    from setuptools import setup
except ImportError:
    from distutils.core import setup

if sys.argv[-1] == 'publish':
    os.system('python setup.py sdist upload')
    sys.exit()

readme = open('README.rst').read()
history = open('HISTORY.rst').read().replace('.. :changelog:', '')

setup(
    name='collatex',
<<<<<<< HEAD
    version='2.1.3rc',
=======
    version='2.1.1',
>>>>>>> 7f991481
    description='CollateX is a collation tool.',
    long_description=readme + '\n\n' + history,
    author='Ronald Haentjens Dekker',
    author_email='ronald.dekker@huygens.knaw.nl',
    url='https://github.com/interedition/collatex',
    packages=[
        'collatex','ClusterShell'
    ],
    package_dir={'collatex':
                 'collatex'},
    include_package_data=True,
    install_requires=['networkx==1.11','prettytable'
    ],
    license="GPLv3",
    zip_safe=False,
    keywords='CollateX',
    classifiers=[
        'Development Status :: 5 - Production/Stable',
        'Intended Audience :: Science/Research',
        'Intended Audience :: Developers',
        'License :: OSI Approved :: GNU General Public License v3 (GPLv3)',
        'Natural Language :: English',
        'Programming Language :: Python :: 2.7',
        'Programming Language :: Python :: 3',
        'Programming Language :: Python :: 3.3',
        'Programming Language :: Python :: 3.5',
        'Programming Language :: Python :: 3.6',
    ],
    test_suite='tests',
)<|MERGE_RESOLUTION|>--- conflicted
+++ resolved
@@ -19,11 +19,7 @@
 
 setup(
     name='collatex',
-<<<<<<< HEAD
     version='2.1.3rc',
-=======
-    version='2.1.1',
->>>>>>> 7f991481
     description='CollateX is a collation tool.',
     long_description=readme + '\n\n' + history,
     author='Ronald Haentjens Dekker',
