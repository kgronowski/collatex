package eu.interedition.collatex.experimental.ngrams;

import java.util.Collections;
import java.util.List;

import com.google.common.collect.Lists;

public class NGramIndex {

  //TODO: rename to create?
  //TODO: make return type a NGramIndex
  static List<NGram> concatenateBiGramToNGram(final BiGramIndex biGramIndex) {
<<<<<<< HEAD
    final List<BiGram> biGrams = Lists.newArrayList(biGramIndex);
    final List<NGram> newNGrams = Lists.newArrayList();
    NGram currentNGram = NGram.create(biGrams.remove(0)); // TODO: this can be dangerous; if there are no unique bigrams!
    newNGrams.add(currentNGram);
=======
    // TODO: not making a copy here might be dangerous!
    final List<BiGram> biGrams = biGramIndex.getBiGrams();
    if (biGrams.isEmpty()) {
      return Collections.emptyList();
    }
    final List<NGram> newNGrams;
    final NGram currentNGram = NGram.create(biGrams.remove(0));
>>>>>>> 17cdeb2e
    for (final BiGram nextBiGram : biGrams) {
      if (nextBiGram.getFirstToken().getPosition() - currentNGram.getLastToken().getPosition() > 1) {
        currentNGram = NGram.create(nextBiGram);
        newNGrams.add(currentNGram);
      } else {
        currentNGram.add(nextBiGram);
      }
    }
    return newNGrams;
  }
}<|MERGE_RESOLUTION|>--- conflicted
+++ resolved
@@ -10,20 +10,13 @@
   //TODO: rename to create?
   //TODO: make return type a NGramIndex
   static List<NGram> concatenateBiGramToNGram(final BiGramIndex biGramIndex) {
-<<<<<<< HEAD
     final List<BiGram> biGrams = Lists.newArrayList(biGramIndex);
-    final List<NGram> newNGrams = Lists.newArrayList();
-    NGram currentNGram = NGram.create(biGrams.remove(0)); // TODO: this can be dangerous; if there are no unique bigrams!
-    newNGrams.add(currentNGram);
-=======
-    // TODO: not making a copy here might be dangerous!
-    final List<BiGram> biGrams = biGramIndex.getBiGrams();
     if (biGrams.isEmpty()) {
       return Collections.emptyList();
     }
-    final List<NGram> newNGrams;
-    final NGram currentNGram = NGram.create(biGrams.remove(0));
->>>>>>> 17cdeb2e
+    final List<NGram> newNGrams = Lists.newArrayList();
+    NGram currentNGram = NGram.create(biGrams.remove(0));
+    newNGrams.add(currentNGram);
     for (final BiGram nextBiGram : biGrams) {
       if (nextBiGram.getFirstToken().getPosition() - currentNGram.getLastToken().getPosition() > 1) {
         currentNGram = NGram.create(nextBiGram);
