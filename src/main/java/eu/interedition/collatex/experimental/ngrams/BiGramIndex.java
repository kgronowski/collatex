package eu.interedition.collatex.experimental.ngrams;

import java.util.Iterator;
import java.util.List;
import java.util.Map;
import java.util.Set;

import com.google.common.base.Predicate;
import com.google.common.collect.Iterables;
import com.google.common.collect.Lists;
import com.google.common.collect.Maps;

import eu.interedition.collatex.experimental.ngrams.data.NormalizedToken;
import eu.interedition.collatex.experimental.ngrams.data.NormalizedWitness;
import eu.interedition.collatex.experimental.ngrams.data.SpecialToken;
import eu.interedition.collatex.experimental.ngrams.data.Token;
import eu.interedition.collatex.experimental.ngrams.data.Witness;
import eu.interedition.collatex.experimental.ngrams.tokenization.NormalizedWitnessBuilder;

public class BiGramIndex implements Iterable<BiGram> {

  private final List<BiGram> biGrams1;

  public BiGramIndex(final List<BiGram> biGrams1) {
    this.biGrams1 = biGrams1;
  }

  // TODO: remove!
  public Map normalize() {
    final Map<String, BiGram> biGramMapped1 = normalize(biGrams1);
    return biGramMapped1;
  }

  public static BiGramIndex create(final Witness a) {
    final List<BiGram> biGrams1 = BiGramIndex.calculate(a);
    return new BiGramIndex(biGrams1);
  }

  // TODO: replace calls to this method with calls to create!
  // TODO: make this method private
  public static List<BiGram> calculate(final Witness a) {
    final NormalizedWitness aa = NormalizedWitnessBuilder.create(a);
    final List<NormalizedToken> tokensTodo = Lists.newArrayList(aa);
    tokensTodo.add(new SpecialToken(a.getSigil(), "#", aa.size() + 1));
    NormalizedToken previous = new SpecialToken(a.getSigil(), "#", 0);
    final List<BiGram> bigrams = Lists.newArrayList();
    for (final NormalizedToken next : tokensTodo) {
      final BiGram tuple = new BiGram(previous, next);
      bigrams.add(tuple);
      previous = next;
    }
    return bigrams;
  }

  // TODO: integrate the two static functions into one!
  private static Map<String, BiGram> normalize(final List<BiGram> ngrams) {
    final Map<String, BiGram> normalized = Maps.newLinkedHashMap();
    for (final BiGram ngram : ngrams) {
      normalized.put(ngram.getNormalized(), ngram);
    }
    return normalized;
  }

  public Set<String> keys() {
    final Map<String, BiGram> normalize = normalize(biGrams1);
    return normalize.keySet();
  }

  public BiGram get(final String key) {
    final Map<String, BiGram> normalize = normalize(biGrams1);
    return normalize.get(key);
  }

  // NOTE: this method is only used in tests! Make it less visible?
  public BiGramIndex removeBiGramsWithToken(final Token token) {
    final List<BiGram> result = Lists.newArrayList(Iterables.filter(biGrams1, new Predicate<BiGram>() {
      @Override
      public boolean apply(final BiGram bigram) {
        return !bigram.contains(token);
      }
    }));
    return new BiGramIndex(result);

  }

  public int size() {
    return biGrams1.size();
  }

<<<<<<< HEAD
  // TODO: check whether the remove on iterator throws an
  // exception!
  @Override
  public Iterator<BiGram> iterator() {
    return biGrams1.iterator();
=======
  //NOTE: I am not pleased with this method... I wish other classes could iterate over this class!
  //TODO: remove!
  public List<BiGram> getBiGrams() {
    return biGrams1;
>>>>>>> 17cdeb2e
  }

  public BiGram get(final int i) {
    return biGrams1.get(i);
  }

  // TODO: make iterator read only!
  @Override
  public Iterator<BiGram> iterator() {
    return biGrams1.iterator();
  }
}<|MERGE_RESOLUTION|>--- conflicted
+++ resolved
@@ -80,25 +80,16 @@
       }
     }));
     return new BiGramIndex(result);
-
   }
 
   public int size() {
     return biGrams1.size();
   }
 
-<<<<<<< HEAD
-  // TODO: check whether the remove on iterator throws an
-  // exception!
-  @Override
-  public Iterator<BiGram> iterator() {
-    return biGrams1.iterator();
-=======
   //NOTE: I am not pleased with this method... I wish other classes could iterate over this class!
   //TODO: remove!
   public List<BiGram> getBiGrams() {
     return biGrams1;
->>>>>>> 17cdeb2e
   }
 
   public BiGram get(final int i) {
