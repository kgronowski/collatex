--- conflicted
+++ resolved
@@ -17,13 +17,8 @@
     return group.getOverlappingBiGramsForWitnessA();
   }
 
-<<<<<<< HEAD
-  // TODO: maybe this method should return a BiGramIndex!
-  public static List<Subsegment2> getUniqueBiGramsForWitnessA(final Witness a, final Witness b) {
-=======
   // TODO: move this to the BiGramIndexGroup!
   public static List<NGram> getUniqueBiGramsForWitnessA(final Witness a, final Witness b) {
->>>>>>> 17cdeb2e
     final BiGramIndexGroup group = BiGramIndexGroup.create(a, b);
     return group.getUniqueNGramsForWitnessA();
   }
