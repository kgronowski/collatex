package eu.interedition.collatex.match;

import java.util.HashMap;
import java.util.List;

import com.google.common.collect.Lists;
import com.google.common.collect.Maps;
import com.sd_editions.collatex.Block.Util;

import eu.interedition.collatex.input.Segment;
import eu.interedition.collatex.input.Word;

public class SegmentExtractor {

<<<<<<< HEAD
  private static HashMap<String, Witness> witnessHash = Maps.newHashMap();
  private static List<String> possibleWordsInSegments;
  private static List<String> wordsInSegments;

  public static List<WordSegment> extractSegments(Witness... witnesses) {
    possibleWordsInSegments = Lists.newArrayList();
    wordsInSegments = Lists.newArrayList();

    for (Witness witness : witnesses) {
      Util.p(witness);
      witnessHash.put(witness.id, witness);
    }

    WordPairCollection wordpairs = new WordPairCollection(witnessHash);

    int witness_index = 0;
    for (Witness witness1 : witnesses) {
      int witnessSize1 = witness1.size();
      for (int position1 = 1; position1 < witnessSize1; position1++) {
        Word baseWord0 = witness1.getWordOnPosition(position1);
        Word baseWord1 = witness1.getWordOnPosition(position1 + 1);
        String normalized0 = baseWord0.normalized;
        String normalized1 = baseWord1.normalized;
        if (wordsNotInSegments(baseWord0, baseWord1)) {
          boolean matchingPairFound = false;
          addPairOccurancesInWitness(wordpairs, witness1, witnessSize1, position1, baseWord0, baseWord1, normalized0, normalized1);

          // Check if this pair appears again in the other witnesses
          for (int i = witness_index + 1; i < witnesses.length; i++) {
            Witness witness2 = witnesses[i];
            int witnessSize2 = witness2.size();
            for (int position2 = 1; position2 < witnessSize2; position2++) {
              Word word0 = witness2.getWordOnPosition(position2);
              Word word1 = witness2.getWordOnPosition(position2 + 1);
              if (wordsNotInSegments(word0, word1) && pairFound(normalized0, normalized1, witness2, position2)) {
                matchingPairFound = true;
                addPairOccurancesInWitness(wordpairs, witness2, witnessSize2, position2, word0, word1, normalized0, normalized1);
=======
  private static HashMap<String, Segment> witnessHash = Maps.newHashMap();

  public static Set<WordSegment> extractSegmentSet(Segment... witnesses) {
    Set<WordSegment> segmentSet = Sets.newHashSet();
    HashMap<String, WordSegment> segmentHash = Maps.newHashMap();

    int witness_index = 0;
    for (Segment witness1 : witnesses) {
      witnessHash.put(witness1.id, witness1);
      int witnessSize1 = witness1.size();
      for (int position1 = 1; position1 < witnessSize1; position1++) {
        List<Word> pair1 = Lists.newArrayList(witness1.getWordOnPosition(position1), witness1.getWordOnPosition(position1 + 1));
        String normalized0 = pair1.get(0).normalized;
        String normalized1 = pair1.get(1).normalized;

        // check the other witnesses for the same pair
        for (int j = witness_index + 1; j < witnesses.length; j++) {
          Segment witness2 = witnesses[j];
          int witnessSize2 = witness2.size();
          for (int position2 = 1; position2 < witnessSize2; position2++) {
            if (pairFound(normalized0, normalized1, witness2, position2)) {
              String segmentTitle = normalized0 + " " + normalized1;
              WordSegment ws;
              if (segmentHash.containsKey(segmentTitle)) {
                ws = segmentHash.get(segmentTitle);
              } else {
                ws = new WordSegment(segmentTitle);
                ws.addWitness(witness1.id, pair1);
>>>>>>> d7d4d4fe
              }
            }
            if (matchingPairFound) wordsInSegments.addAll(possibleWordsInSegments);
          }
        }
      }
      witness_index++;
    }

    return wordpairs.getWordSegments(wordsInSegments);
  }

  private static void addPairOccurancesInWitness(WordPairCollection wordpairs, Witness witness, int witnessSize, int position, Word baseWord0, Word baseWord1, String normalized0, String normalized1) {
    addWordPair(wordpairs, baseWord0, baseWord1);
    for (int position1 = position + 2; position1 < witnessSize; position1++) {
      if (pairFound(normalized0, normalized1, witness, position1)) {
        Word word0 = witness.getWordOnPosition(position1);
        Word word1 = witness.getWordOnPosition(position1 + 1);
        if (wordsNotInSegments(word0, word1)) {
          addWordPair(wordpairs, word0, word1);
        }
      }
    }
  }

  private static void addWordPair(WordPairCollection wordpairs, Word baseWord0, Word baseWord1) {
    possibleWordsInSegments.add(wordIdentifier(baseWord0));
    possibleWordsInSegments.add(wordIdentifier(baseWord1));
    wordpairs.addWordPair(baseWord0, baseWord1);
  }

  private static boolean wordsNotInSegments(Word baseWord0, Word baseWord1) {
    return !(wordsInSegments.contains(wordIdentifier(baseWord0)) || wordsInSegments.contains(wordIdentifier(baseWord1)));
  }

  private static boolean pairFound(String normalized0, String normalized1, Segment witness2, int position2) {
    return (witness2.getWordOnPosition(position2).normalized.equals(normalized0)) && //
        (witness2.getWordOnPosition(position2 + 1).normalized.equals(normalized1));
  }

  public static String wordIdentifier(Word word) {
    return word.getWitnessId() + "." + word.position;
  }

}
<|MERGE_RESOLUTION|>--- conflicted
+++ resolved
@@ -1,127 +1,96 @@
-package eu.interedition.collatex.match;
-
-import java.util.HashMap;
-import java.util.List;
-
-import com.google.common.collect.Lists;
-import com.google.common.collect.Maps;
-import com.sd_editions.collatex.Block.Util;
-
-import eu.interedition.collatex.input.Segment;
-import eu.interedition.collatex.input.Word;
-
-public class SegmentExtractor {
-
-<<<<<<< HEAD
-  private static HashMap<String, Witness> witnessHash = Maps.newHashMap();
-  private static List<String> possibleWordsInSegments;
-  private static List<String> wordsInSegments;
-
-  public static List<WordSegment> extractSegments(Witness... witnesses) {
-    possibleWordsInSegments = Lists.newArrayList();
-    wordsInSegments = Lists.newArrayList();
-
-    for (Witness witness : witnesses) {
-      Util.p(witness);
-      witnessHash.put(witness.id, witness);
-    }
-
-    WordPairCollection wordpairs = new WordPairCollection(witnessHash);
-
-    int witness_index = 0;
-    for (Witness witness1 : witnesses) {
-      int witnessSize1 = witness1.size();
-      for (int position1 = 1; position1 < witnessSize1; position1++) {
-        Word baseWord0 = witness1.getWordOnPosition(position1);
-        Word baseWord1 = witness1.getWordOnPosition(position1 + 1);
-        String normalized0 = baseWord0.normalized;
-        String normalized1 = baseWord1.normalized;
-        if (wordsNotInSegments(baseWord0, baseWord1)) {
-          boolean matchingPairFound = false;
-          addPairOccurancesInWitness(wordpairs, witness1, witnessSize1, position1, baseWord0, baseWord1, normalized0, normalized1);
-
-          // Check if this pair appears again in the other witnesses
-          for (int i = witness_index + 1; i < witnesses.length; i++) {
-            Witness witness2 = witnesses[i];
-            int witnessSize2 = witness2.size();
-            for (int position2 = 1; position2 < witnessSize2; position2++) {
-              Word word0 = witness2.getWordOnPosition(position2);
-              Word word1 = witness2.getWordOnPosition(position2 + 1);
-              if (wordsNotInSegments(word0, word1) && pairFound(normalized0, normalized1, witness2, position2)) {
-                matchingPairFound = true;
-                addPairOccurancesInWitness(wordpairs, witness2, witnessSize2, position2, word0, word1, normalized0, normalized1);
-=======
-  private static HashMap<String, Segment> witnessHash = Maps.newHashMap();
-
-  public static Set<WordSegment> extractSegmentSet(Segment... witnesses) {
-    Set<WordSegment> segmentSet = Sets.newHashSet();
-    HashMap<String, WordSegment> segmentHash = Maps.newHashMap();
-
-    int witness_index = 0;
-    for (Segment witness1 : witnesses) {
-      witnessHash.put(witness1.id, witness1);
-      int witnessSize1 = witness1.size();
-      for (int position1 = 1; position1 < witnessSize1; position1++) {
-        List<Word> pair1 = Lists.newArrayList(witness1.getWordOnPosition(position1), witness1.getWordOnPosition(position1 + 1));
-        String normalized0 = pair1.get(0).normalized;
-        String normalized1 = pair1.get(1).normalized;
-
-        // check the other witnesses for the same pair
-        for (int j = witness_index + 1; j < witnesses.length; j++) {
-          Segment witness2 = witnesses[j];
-          int witnessSize2 = witness2.size();
-          for (int position2 = 1; position2 < witnessSize2; position2++) {
-            if (pairFound(normalized0, normalized1, witness2, position2)) {
-              String segmentTitle = normalized0 + " " + normalized1;
-              WordSegment ws;
-              if (segmentHash.containsKey(segmentTitle)) {
-                ws = segmentHash.get(segmentTitle);
-              } else {
-                ws = new WordSegment(segmentTitle);
-                ws.addWitness(witness1.id, pair1);
->>>>>>> d7d4d4fe
-              }
-            }
-            if (matchingPairFound) wordsInSegments.addAll(possibleWordsInSegments);
-          }
-        }
-      }
-      witness_index++;
-    }
-
-    return wordpairs.getWordSegments(wordsInSegments);
-  }
-
-  private static void addPairOccurancesInWitness(WordPairCollection wordpairs, Witness witness, int witnessSize, int position, Word baseWord0, Word baseWord1, String normalized0, String normalized1) {
-    addWordPair(wordpairs, baseWord0, baseWord1);
-    for (int position1 = position + 2; position1 < witnessSize; position1++) {
-      if (pairFound(normalized0, normalized1, witness, position1)) {
-        Word word0 = witness.getWordOnPosition(position1);
-        Word word1 = witness.getWordOnPosition(position1 + 1);
-        if (wordsNotInSegments(word0, word1)) {
-          addWordPair(wordpairs, word0, word1);
-        }
-      }
-    }
-  }
-
-  private static void addWordPair(WordPairCollection wordpairs, Word baseWord0, Word baseWord1) {
-    possibleWordsInSegments.add(wordIdentifier(baseWord0));
-    possibleWordsInSegments.add(wordIdentifier(baseWord1));
-    wordpairs.addWordPair(baseWord0, baseWord1);
-  }
-
-  private static boolean wordsNotInSegments(Word baseWord0, Word baseWord1) {
-    return !(wordsInSegments.contains(wordIdentifier(baseWord0)) || wordsInSegments.contains(wordIdentifier(baseWord1)));
-  }
-
-  private static boolean pairFound(String normalized0, String normalized1, Segment witness2, int position2) {
-    return (witness2.getWordOnPosition(position2).normalized.equals(normalized0)) && //
-        (witness2.getWordOnPosition(position2 + 1).normalized.equals(normalized1));
-  }
-
-  public static String wordIdentifier(Word word) {
-    return word.getWitnessId() + "." + word.position;
-  }
-
-}
+package eu.interedition.collatex.match;
+
+import java.util.HashMap;
+import java.util.List;
+
+import com.google.common.collect.Lists;
+import com.google.common.collect.Maps;
+import com.sd_editions.collatex.Block.Util;
+
+import eu.interedition.collatex.input.Segment;
+import eu.interedition.collatex.input.Word;
+
+public class SegmentExtractor {
+
+  private static HashMap<String, Segment> witnessHash = Maps.newHashMap();
+  private static List<String> possibleWordsInSegments;
+  private static List<String> wordsInSegments;
+
+  public static List<WordSegment> extractSegments(Segment... witnesses) {
+    possibleWordsInSegments = Lists.newArrayList();
+    wordsInSegments = Lists.newArrayList();
+
+    for (Segment witness : witnesses) {
+      Util.p(witness);
+      witnessHash.put(witness.id, witness);
+    }
+
+    WordPairCollection wordpairs = new WordPairCollection(witnessHash);
+
+    int witness_index = 0;
+    for (Segment witness1 : witnesses) {
+      int witnessSize1 = witness1.size();
+      for (int position1 = 1; position1 < witnessSize1; position1++) {
+        Word baseWord0 = witness1.getWordOnPosition(position1);
+        Word baseWord1 = witness1.getWordOnPosition(position1 + 1);
+        String normalized0 = baseWord0.normalized;
+        String normalized1 = baseWord1.normalized;
+        if (wordsNotInSegments(baseWord0, baseWord1)) {
+          boolean matchingPairFound = false;
+          addPairOccurancesInWitness(wordpairs, witness1, witnessSize1, position1, baseWord0, baseWord1, normalized0, normalized1);
+
+          // Check if this pair appears again in the other witnesses
+          for (int i = witness_index + 1; i < witnesses.length; i++) {
+            Segment witness2 = witnesses[i];
+            int witnessSize2 = witness2.size();
+            for (int position2 = 1; position2 < witnessSize2; position2++) {
+              Word word0 = witness2.getWordOnPosition(position2);
+              Word word1 = witness2.getWordOnPosition(position2 + 1);
+              if (wordsNotInSegments(word0, word1) && pairFound(normalized0, normalized1, witness2, position2)) {
+                matchingPairFound = true;
+                addPairOccurancesInWitness(wordpairs, witness2, witnessSize2, position2, word0, word1, normalized0, normalized1);
+              }
+            }
+            if (matchingPairFound) wordsInSegments.addAll(possibleWordsInSegments);
+          }
+        }
+      }
+      witness_index++;
+    }
+
+    return wordpairs.getWordSegments(wordsInSegments);
+  }
+
+  private static void addPairOccurancesInWitness(WordPairCollection wordpairs, Segment witness, int witnessSize, int position, Word baseWord0, Word baseWord1, String normalized0, String normalized1) {
+    addWordPair(wordpairs, baseWord0, baseWord1);
+    for (int position1 = position + 2; position1 < witnessSize; position1++) {
+      if (pairFound(normalized0, normalized1, witness, position1)) {
+        Word word0 = witness.getWordOnPosition(position1);
+        Word word1 = witness.getWordOnPosition(position1 + 1);
+        if (wordsNotInSegments(word0, word1)) {
+          addWordPair(wordpairs, word0, word1);
+        }
+      }
+    }
+  }
+
+  private static void addWordPair(WordPairCollection wordpairs, Word baseWord0, Word baseWord1) {
+    possibleWordsInSegments.add(wordIdentifier(baseWord0));
+    possibleWordsInSegments.add(wordIdentifier(baseWord1));
+    wordpairs.addWordPair(baseWord0, baseWord1);
+  }
+
+  private static boolean wordsNotInSegments(Word baseWord0, Word baseWord1) {
+    return !(wordsInSegments.contains(wordIdentifier(baseWord0)) || wordsInSegments.contains(wordIdentifier(baseWord1)));
+  }
+
+  private static boolean pairFound(String normalized0, String normalized1, Segment witness2, int position2) {
+    return (witness2.getWordOnPosition(position2).normalized.equals(normalized0)) && //
+        (witness2.getWordOnPosition(position2 + 1).normalized.equals(normalized1));
+  }
+
+  public static String wordIdentifier(Word word) {
+    return word.getWitnessId() + "." + word.position;
+  }
+
+}