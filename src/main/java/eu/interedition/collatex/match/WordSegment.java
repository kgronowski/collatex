package eu.interedition.collatex.match;

import java.util.HashMap;
import java.util.List;
import java.util.Map;
import java.util.Set;

import com.google.common.collect.Maps;
import com.google.common.collect.Multimap;
import com.google.common.collect.Multimaps;
import com.google.common.collect.Sets;

import eu.interedition.collatex.input.Segment;
import eu.interedition.collatex.input.Word;

public class WordSegment {

  public String title;
  private final Multimap<String, List<Word>> wordsPerWitness = Multimaps.newArrayListMultimap();
  private int size;
  public List<String> wordsInSegments;

  public WordSegment(String _title) {
    this.title = _title;
  }

  public void addWitnessPair(String witnessId, List<Word> words) {
    wordsPerWitness.put(witnessId, words);
    this.size = words.size();
  }

  @Override
  public String toString() {
    return title;
  }

<<<<<<< HEAD
  public void grow(HashMap<String, Witness> witnessHash, List<String> _wordsInSegments) {
    this.wordsInSegments = _wordsInSegments;
=======
  public void grow(HashMap<String, Segment> witnessHash) {
>>>>>>> d7d4d4fe
    boolean nextWordsMatch = true;
    while (nextWordsMatch) {
      Set<String> nextWordSet = Sets.newHashSet();
      Map<String, Word> nextWords = Maps.newHashMap();
      for (List<Word> wordList : wordsPerWitness.values()) {
        Word nextWord = getNextWord(wordList, witnessHash);
        if (nextWord == null || this.wordsInSegments.contains(SegmentExtractor.wordIdentifier(nextWord))) {
          nextWordSet.add(null);
        } else {
          nextWords.put(nextWord.getWitnessId(), nextWord);
          nextWordSet.add(nextWord.normalized);
        }
      }
      nextWordsMatch = (nextWordSet.size() == 1 && !nextWordSet.contains(null));
      if (nextWordsMatch) {
        for (java.util.Map.Entry<String, List<Word>> entry : wordsPerWitness.entries()) {
          Word nextWord = nextWords.get(entry.getKey());
          this.wordsInSegments.add(SegmentExtractor.wordIdentifier(nextWord));
          entry.getValue().add(nextWord);
        }
        this.title += " " + nextWordSet.iterator().next();
        this.size++;
      }
    }

  }

  private Word getNextWord(List<Word> wordList, HashMap<String, Segment> witnessHash) {
    Word lastWord = wordList.get(wordList.size() - 1);
    Segment witness = witnessHash.get(lastWord.getWitnessId());
    boolean witnessHasMoreWords = lastWord.position < witness.size();
    Word nextWord = witnessHasMoreWords ? witness.getWordOnPosition(lastWord.position + 1) : null;
    return nextWord;
  }

  public int size() {
    return this.size;
  }

}
<|MERGE_RESOLUTION|>--- conflicted
+++ resolved
@@ -1,82 +1,78 @@
-package eu.interedition.collatex.match;
-
-import java.util.HashMap;
-import java.util.List;
-import java.util.Map;
-import java.util.Set;
-
-import com.google.common.collect.Maps;
-import com.google.common.collect.Multimap;
-import com.google.common.collect.Multimaps;
-import com.google.common.collect.Sets;
-
-import eu.interedition.collatex.input.Segment;
-import eu.interedition.collatex.input.Word;
-
-public class WordSegment {
-
-  public String title;
-  private final Multimap<String, List<Word>> wordsPerWitness = Multimaps.newArrayListMultimap();
-  private int size;
-  public List<String> wordsInSegments;
-
-  public WordSegment(String _title) {
-    this.title = _title;
-  }
-
-  public void addWitnessPair(String witnessId, List<Word> words) {
-    wordsPerWitness.put(witnessId, words);
-    this.size = words.size();
-  }
-
-  @Override
-  public String toString() {
-    return title;
-  }
-
-<<<<<<< HEAD
-  public void grow(HashMap<String, Witness> witnessHash, List<String> _wordsInSegments) {
-    this.wordsInSegments = _wordsInSegments;
-=======
-  public void grow(HashMap<String, Segment> witnessHash) {
->>>>>>> d7d4d4fe
-    boolean nextWordsMatch = true;
-    while (nextWordsMatch) {
-      Set<String> nextWordSet = Sets.newHashSet();
-      Map<String, Word> nextWords = Maps.newHashMap();
-      for (List<Word> wordList : wordsPerWitness.values()) {
-        Word nextWord = getNextWord(wordList, witnessHash);
-        if (nextWord == null || this.wordsInSegments.contains(SegmentExtractor.wordIdentifier(nextWord))) {
-          nextWordSet.add(null);
-        } else {
-          nextWords.put(nextWord.getWitnessId(), nextWord);
-          nextWordSet.add(nextWord.normalized);
-        }
-      }
-      nextWordsMatch = (nextWordSet.size() == 1 && !nextWordSet.contains(null));
-      if (nextWordsMatch) {
-        for (java.util.Map.Entry<String, List<Word>> entry : wordsPerWitness.entries()) {
-          Word nextWord = nextWords.get(entry.getKey());
-          this.wordsInSegments.add(SegmentExtractor.wordIdentifier(nextWord));
-          entry.getValue().add(nextWord);
-        }
-        this.title += " " + nextWordSet.iterator().next();
-        this.size++;
-      }
-    }
-
-  }
-
-  private Word getNextWord(List<Word> wordList, HashMap<String, Segment> witnessHash) {
-    Word lastWord = wordList.get(wordList.size() - 1);
-    Segment witness = witnessHash.get(lastWord.getWitnessId());
-    boolean witnessHasMoreWords = lastWord.position < witness.size();
-    Word nextWord = witnessHasMoreWords ? witness.getWordOnPosition(lastWord.position + 1) : null;
-    return nextWord;
-  }
-
-  public int size() {
-    return this.size;
-  }
-
-}
+package eu.interedition.collatex.match;
+
+import java.util.HashMap;
+import java.util.List;
+import java.util.Map;
+import java.util.Set;
+
+import com.google.common.collect.Maps;
+import com.google.common.collect.Multimap;
+import com.google.common.collect.Multimaps;
+import com.google.common.collect.Sets;
+
+import eu.interedition.collatex.input.Segment;
+import eu.interedition.collatex.input.Word;
+
+public class WordSegment {
+
+  public String title;
+  private final Multimap<String, List<Word>> wordsPerWitness = Multimaps.newArrayListMultimap();
+  private int size;
+  public List<String> wordsInSegments;
+
+  public WordSegment(String _title) {
+    this.title = _title;
+  }
+
+  public void addWitnessPair(String witnessId, List<Word> words) {
+    wordsPerWitness.put(witnessId, words);
+    this.size = words.size();
+  }
+
+  @Override
+  public String toString() {
+    return title;
+  }
+
+  public void grow(HashMap<String, Segment> witnessHash, List<String> _wordsInSegments) {
+    this.wordsInSegments = _wordsInSegments;
+    boolean nextWordsMatch = true;
+    while (nextWordsMatch) {
+      Set<String> nextWordSet = Sets.newHashSet();
+      Map<String, Word> nextWords = Maps.newHashMap();
+      for (List<Word> wordList : wordsPerWitness.values()) {
+        Word nextWord = getNextWord(wordList, witnessHash);
+        if (nextWord == null || this.wordsInSegments.contains(SegmentExtractor.wordIdentifier(nextWord))) {
+          nextWordSet.add(null);
+        } else {
+          nextWords.put(nextWord.getWitnessId(), nextWord);
+          nextWordSet.add(nextWord.normalized);
+        }
+      }
+      nextWordsMatch = (nextWordSet.size() == 1 && !nextWordSet.contains(null));
+      if (nextWordsMatch) {
+        for (java.util.Map.Entry<String, List<Word>> entry : wordsPerWitness.entries()) {
+          Word nextWord = nextWords.get(entry.getKey());
+          this.wordsInSegments.add(SegmentExtractor.wordIdentifier(nextWord));
+          entry.getValue().add(nextWord);
+        }
+        this.title += " " + nextWordSet.iterator().next();
+        this.size++;
+      }
+    }
+
+  }
+
+  private Word getNextWord(List<Word> wordList, HashMap<String, Segment> witnessHash) {
+    Word lastWord = wordList.get(wordList.size() - 1);
+    Segment witness = witnessHash.get(lastWord.getWitnessId());
+    boolean witnessHasMoreWords = lastWord.position < witness.size();
+    Word nextWord = witnessHasMoreWords ? witness.getWordOnPosition(lastWord.position + 1) : null;
+    return nextWord;
+  }
+
+  public int size() {
+    return this.size;
+  }
+
+}