package eu.interedition.collatex2.implementation.alignmenttable;

import java.util.List;

import com.google.common.collect.Lists;

import eu.interedition.collatex2.interfaces.IAlignmentTable;
import eu.interedition.collatex2.interfaces.IColumn;
import eu.interedition.collatex2.interfaces.INormalizedToken;
import eu.interedition.collatex2.interfaces.IPhrase;

public class AlignmentTable4 implements IAlignmentTable {
  private final List<String> sigli;
  private final List<IColumn> columns;

  public AlignmentTable4() {
    this.sigli = Lists.newArrayList();
    this.columns = Lists.newArrayList();
  }

  @Override
  public void add(final IColumn column) {
    columns.add(column);
  }

  @Override
  public List<String> getSigli() {
    return sigli;
  }

  public List<IColumn> getColumns() {
    return columns;
  }

  @Override
  public String toString() {
    final StringBuilder stringBuilder = new StringBuilder();
    for (final String sigil : getSigli()) {
      stringBuilder.append(sigil).append(": ");
      String delim = "";
      for (final IColumn column : getColumns()) {
        stringBuilder.append(delim).append(cellToString(sigil, column));
        delim = "|";
      }
      stringBuilder.append("\n");
    }
    return stringBuilder.toString();
  }

  private String cellToString(final String sigil, final IColumn column) {
    if (!column.containsWitness(sigil)) {
      return " ";
    }//TODO: should not be getnormalized!
    return column.getToken(sigil).getNormalized().toString();
  }

  public static String alignmentTableToHTML(final IAlignmentTable alignmentTable) {
    final StringBuilder tableHTML = new StringBuilder("<div id=\"alignment-table\"><h4>Alignment Table:</h4>\n<table border=\"1\" class=\"alignment\">\n");

    for (final String witnessId : alignmentTable.getSigli()) {
      tableHTML.append("<tr>");
      tableHTML.append("<th>Witness ").append(witnessId).append(":</th>");
      for (final IColumn column : alignmentTable.getColumns()) {
        tableHTML.append("<td>");
        if (column.containsWitness(witnessId)) {
          // TODO: this was normalized!
          tableHTML.append(column.getToken(witnessId).getContent()); // TODO: add escaping!
        }
        tableHTML.append("</td>");
      }
      tableHTML.append("</tr>\n");
    }
    tableHTML.append("</table>\n</div>\n\n");
    //    return alignmentTable.toString().replaceAll("\n", "<br/>") + "<br/>";
    return tableHTML.toString();
  }

<<<<<<< HEAD
=======
  @Override
  public void addVariantAtTheEnd(final IPhrase witnessPhrase) {
    for (final INormalizedToken token : witnessPhrase.getTokens()) {
      final IColumn extraColumn = new Column3(token);
      columns.add(extraColumn);
    }
  }

  @Override
  public void addVariantBefore(final IColumn column, final IPhrase witnessPhrase) {
    int indexOf = columns.indexOf(column);
    if (indexOf == -1) {
      throw new RuntimeException("Unexpected error: Column not found!");
    }

    for (final INormalizedToken token : witnessPhrase.getTokens()) {
      final IColumn extraColumn = new Column3(token);
      columns.add(indexOf, extraColumn);
      indexOf++;
    }
  }
>>>>>>> 376e5eec
}
<|MERGE_RESOLUTION|>--- conflicted
+++ resolved
@@ -1,102 +1,99 @@
-package eu.interedition.collatex2.implementation.alignmenttable;
-
-import java.util.List;
-
-import com.google.common.collect.Lists;
-
-import eu.interedition.collatex2.interfaces.IAlignmentTable;
-import eu.interedition.collatex2.interfaces.IColumn;
-import eu.interedition.collatex2.interfaces.INormalizedToken;
-import eu.interedition.collatex2.interfaces.IPhrase;
-
-public class AlignmentTable4 implements IAlignmentTable {
-  private final List<String> sigli;
-  private final List<IColumn> columns;
-
-  public AlignmentTable4() {
-    this.sigli = Lists.newArrayList();
-    this.columns = Lists.newArrayList();
-  }
-
-  @Override
-  public void add(final IColumn column) {
-    columns.add(column);
-  }
-
-  @Override
-  public List<String> getSigli() {
-    return sigli;
-  }
-
-  public List<IColumn> getColumns() {
-    return columns;
-  }
-
-  @Override
-  public String toString() {
-    final StringBuilder stringBuilder = new StringBuilder();
-    for (final String sigil : getSigli()) {
-      stringBuilder.append(sigil).append(": ");
-      String delim = "";
-      for (final IColumn column : getColumns()) {
-        stringBuilder.append(delim).append(cellToString(sigil, column));
-        delim = "|";
-      }
-      stringBuilder.append("\n");
-    }
-    return stringBuilder.toString();
-  }
-
-  private String cellToString(final String sigil, final IColumn column) {
-    if (!column.containsWitness(sigil)) {
-      return " ";
-    }//TODO: should not be getnormalized!
-    return column.getToken(sigil).getNormalized().toString();
-  }
-
-  public static String alignmentTableToHTML(final IAlignmentTable alignmentTable) {
-    final StringBuilder tableHTML = new StringBuilder("<div id=\"alignment-table\"><h4>Alignment Table:</h4>\n<table border=\"1\" class=\"alignment\">\n");
-
-    for (final String witnessId : alignmentTable.getSigli()) {
-      tableHTML.append("<tr>");
-      tableHTML.append("<th>Witness ").append(witnessId).append(":</th>");
-      for (final IColumn column : alignmentTable.getColumns()) {
-        tableHTML.append("<td>");
-        if (column.containsWitness(witnessId)) {
-          // TODO: this was normalized!
-          tableHTML.append(column.getToken(witnessId).getContent()); // TODO: add escaping!
-        }
-        tableHTML.append("</td>");
-      }
-      tableHTML.append("</tr>\n");
-    }
-    tableHTML.append("</table>\n</div>\n\n");
-    //    return alignmentTable.toString().replaceAll("\n", "<br/>") + "<br/>";
-    return tableHTML.toString();
-  }
-
-<<<<<<< HEAD
-=======
-  @Override
-  public void addVariantAtTheEnd(final IPhrase witnessPhrase) {
-    for (final INormalizedToken token : witnessPhrase.getTokens()) {
-      final IColumn extraColumn = new Column3(token);
-      columns.add(extraColumn);
-    }
-  }
-
-  @Override
-  public void addVariantBefore(final IColumn column, final IPhrase witnessPhrase) {
-    int indexOf = columns.indexOf(column);
-    if (indexOf == -1) {
-      throw new RuntimeException("Unexpected error: Column not found!");
-    }
-
-    for (final INormalizedToken token : witnessPhrase.getTokens()) {
-      final IColumn extraColumn = new Column3(token);
-      columns.add(indexOf, extraColumn);
-      indexOf++;
-    }
-  }
->>>>>>> 376e5eec
-}
+package eu.interedition.collatex2.implementation.alignmenttable;
+
+import java.util.List;
+
+import com.google.common.collect.Lists;
+
+import eu.interedition.collatex2.interfaces.IAlignmentTable;
+import eu.interedition.collatex2.interfaces.IColumn;
+import eu.interedition.collatex2.interfaces.INormalizedToken;
+import eu.interedition.collatex2.interfaces.IPhrase;
+
+public class AlignmentTable4 implements IAlignmentTable {
+  private final List<String> sigli;
+  private final List<IColumn> columns;
+
+  public AlignmentTable4() {
+    this.sigli = Lists.newArrayList();
+    this.columns = Lists.newArrayList();
+  }
+
+  @Override
+  public void add(final IColumn column) {
+    columns.add(column);
+  }
+
+  @Override
+  public List<String> getSigli() {
+    return sigli;
+  }
+
+  public List<IColumn> getColumns() {
+    return columns;
+  }
+
+  @Override
+  public String toString() {
+    final StringBuilder stringBuilder = new StringBuilder();
+    for (final String sigil : getSigli()) {
+      stringBuilder.append(sigil).append(": ");
+      String delim = "";
+      for (final IColumn column : getColumns()) {
+        stringBuilder.append(delim).append(cellToString(sigil, column));
+        delim = "|";
+      }
+      stringBuilder.append("\n");
+    }
+    return stringBuilder.toString();
+  }
+
+  private String cellToString(final String sigil, final IColumn column) {
+    if (!column.containsWitness(sigil)) {
+      return " ";
+    }//TODO: should not be getnormalized!
+    return column.getToken(sigil).getNormalized().toString();
+  }
+
+  public static String alignmentTableToHTML(final IAlignmentTable alignmentTable) {
+    final StringBuilder tableHTML = new StringBuilder("<div id=\"alignment-table\"><h4>Alignment Table:</h4>\n<table border=\"1\" class=\"alignment\">\n");
+
+    for (final String witnessId : alignmentTable.getSigli()) {
+      tableHTML.append("<tr>");
+      tableHTML.append("<th>Witness ").append(witnessId).append(":</th>");
+      for (final IColumn column : alignmentTable.getColumns()) {
+        tableHTML.append("<td>");
+        if (column.containsWitness(witnessId)) {
+          // TODO: this was normalized!
+          tableHTML.append(column.getToken(witnessId).getContent()); // TODO: add escaping!
+        }
+        tableHTML.append("</td>");
+      }
+      tableHTML.append("</tr>\n");
+    }
+    tableHTML.append("</table>\n</div>\n\n");
+    //    return alignmentTable.toString().replaceAll("\n", "<br/>") + "<br/>";
+    return tableHTML.toString();
+  }
+
+  @Override
+  public void addVariantAtTheEnd(final IPhrase witnessPhrase) {
+    for (final INormalizedToken token : witnessPhrase.getTokens()) {
+      final IColumn extraColumn = new Column3(token);
+      columns.add(extraColumn);
+    }
+  }
+
+  @Override
+  public void addVariantBefore(final IColumn column, final IPhrase witnessPhrase) {
+    int indexOf = columns.indexOf(column);
+    if (indexOf == -1) {
+      throw new RuntimeException("Unexpected error: Column not found!");
+    }
+
+    for (final INormalizedToken token : witnessPhrase.getTokens()) {
+      final IColumn extraColumn = new Column3(token);
+      columns.add(indexOf, extraColumn);
+      indexOf++;
+    }
+  }
+}