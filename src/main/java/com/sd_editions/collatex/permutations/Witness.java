--- conflicted
+++ resolved
@@ -44,8 +44,14 @@
     this.words = Lists.newArrayList(_words);
   }
 
-<<<<<<< HEAD
+  public Witness(String witness) {
+    /* no witnessId? generate a random one */
+    this(Long.toString(Math.abs(new Random().nextLong()), 5), witness);
+  }
+
   public Witness(InputStream xmlInputStream) {
+    /* no witnessId? generate a random one */
+    this.id = Long.toString(Math.abs(new Random().nextLong()), 5);
     this.words = Lists.newArrayList();
     Document doc = null;
     doc = getXmlDocument(xmlInputStream);
@@ -81,13 +87,13 @@
       }
       Witness w = new Witness(builder1.toString());
       for (Word word : w.getWords()) {
-        words.add(new Word(word.toString(), counter++));
+        words.add(new Word(this.id, word.toString(), counter++));
       }
     } else { // get text from prepared 'w' elements 
       int counter = 0;
       for (int i = 0; i < nodes.getLength(); i++) {
         String value = nodes.item(i).getTextContent();
-        words.add(new Word(value, counter++));
+        words.add(new Word(this.id, value, counter++));
       }
     }
     sentence = Join.join(" ", words);
@@ -121,11 +127,6 @@
       System.err.println("Can't parse xml stream");
     }
     return doc;
-=======
-  public Witness(String witness) {
-    /* no witnessId? generate a random one */
-    this(Long.toString(Math.abs(new Random().nextLong()), 5), witness);
->>>>>>> 0cfb21df
   }
 
   public List<Word> getWords() {
