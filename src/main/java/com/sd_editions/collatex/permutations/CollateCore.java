package com.sd_editions.collatex.permutations;

import java.util.Collections;
import java.util.Comparator;
import java.util.List;
import java.util.Set;

import com.google.common.base.Predicate;
import com.google.common.collect.Iterables;
import com.google.common.collect.Lists;
<<<<<<< HEAD
import com.sd_editions.collatex.match.worddistance.Levenshtein;
=======
import com.google.common.collect.Maps;
import com.sd_editions.collatex.match.worddistance.NormalizedLevenshtein;
>>>>>>> 29da53fc
import com.sd_editions.collatex.permutations.collate.Addition;
import com.sd_editions.collatex.permutations.collate.Omission;
import com.sd_editions.collatex.permutations.collate.Replacement;
import com.sd_editions.collatex.permutations.collate.Transposition;

public class CollateCore {

  public final List<Witness> witnesses;

<<<<<<< HEAD
  public CollateCore(String... _witnessStrings) {
    this.witnesses = Lists.newArrayList();
    WitnessBuilder builder = new WitnessBuilder();
    for (String witnessString : _witnessStrings) {
      this.witnesses.add(builder.build(witnessString));
    }
  }

  public CollateCore(InputStream... _witnessStrings) throws SAXException, IOException {
    this.witnesses = Lists.newArrayList();
    WitnessBuilder builder = new WitnessBuilder();
    for (InputStream witnessString : _witnessStrings) {
      this.witnesses.add(builder.build(witnessString));
    }
  }

  public CollateCore(List<String> _witnessStrings) {
    this(_witnessStrings.toArray(new String[_witnessStrings.size()]));
=======
  public CollateCore(Witness... _witnesses) {
    this.witnesses = Lists.newArrayList(_witnesses);
>>>>>>> 29da53fc
  }

  public List<Modifications> compareWitness(int i, int j) {
    List<Modifications> modificationsList = Lists.newArrayList();
    Witness base = getWitness(i);
    Witness witness = getWitness(j);
    List<MatchUnmatch> matchUnmatchList = doCompareWitnesses(base, witness);

    for (MatchUnmatch matchUnmatch : matchUnmatchList) {
      List<Transposition> transpositions = determineTranspositions(matchUnmatch.getMatchSequencesForBase(), matchUnmatch.getMatchSequencesForWitness());
      List<Modification> modifications = determineModifications(matchUnmatch.getPermutation(), determineUnmatches(base, witness, matchUnmatch.getMatchSequencesForBase(), matchUnmatch
          .getMatchSequencesForWitness()));
      modificationsList.add(new Modifications(modifications, transpositions, matchUnmatch.getPermutation()));
    }
    sortPermutationsByRelevance(modificationsList);
    return modificationsList;
  }

  public List<MatchUnmatch> doCompareWitnesses(Witness base, Witness witness) {
    Matches matches = new Matches(base, witness, new NormalizedLevenshtein());
    List<Set<Match>> permutationList = matches.permutations();

    List<MatchUnmatch> matchUnmatchList = Lists.newArrayList();
    for (Set<Match> permutation : permutationList) {
      List<MatchSequence> matchSequencesByBase = SequenceDetection.calculateMatchSequences(permutation);
      List<MatchSequence> matchSequencesByWitness = SequenceDetection.sortSequencesForWitness(matchSequencesByBase);
      List<MisMatch> unmatches = determineUnmatches(base, witness, matchSequencesByBase, SequenceDetection.sortSequencesForWitness(matchSequencesByBase));
      matchUnmatchList.add(new MatchUnmatch(permutation, matchSequencesByBase, matchSequencesByWitness, unmatches));
    }
    return matchUnmatchList;
  }

  public List<List<MatchUnmatch>> getAllMatchUnmatchPermutations() {
    List<List<MatchUnmatch>> matchUnmatchPermutationsForAllWitnessPairs = Lists.newArrayList();
    final int numberOfWitnesses = numberOfWitnesses();
    for (int w1 = 0; w1 < numberOfWitnesses - 1; w1++) {
      for (int w2 = w1 + 1; w2 < numberOfWitnesses; w2++) {
        matchUnmatchPermutationsForAllWitnessPairs.add(doCompareWitnesses(witnesses.get(w1), witnesses.get(w2)));
      }
    }
    return matchUnmatchPermutationsForAllWitnessPairs;
  }

  /*
   * Temporary heuristics for the best collation without relying on the analysis stage.
   * Looking for a new home ...
   */
  public void sortPermutationsByUnmatches(List<MatchUnmatch> matchUnmatchList) {
    Comparator<MatchUnmatch> comparator = new Comparator<MatchUnmatch>() {
      public int compare(MatchUnmatch o1, MatchUnmatch o2) {
        return o1.getUnmatches().size() - o2.getUnmatches().size();
      }
    };
    Collections.sort(matchUnmatchList, comparator);
  }

  private void sortPermutationsByRelevance(List<Modifications> modificationsList) {
    Comparator<Modifications> comparator = new Comparator<Modifications>() {
      public int compare(Modifications o1, Modifications o2) {
        return o1.size() - o2.size();
      }
    };
    Collections.sort(modificationsList, comparator);
  }

  private List<Modification> determineModifications(Set<Match> permutation, List<MisMatch> determineUnmatches) {
    List<Modification> modifications = Lists.newArrayList();
    modifications.addAll(Matches.getWordDistanceMatches(permutation));
    modifications.addAll(MatchSequences.analyseVariants(determineUnmatches));
    return modifications;
  }

  private List<MisMatch> determineUnmatches(Witness base, Witness witness, List<MatchSequence> matchSequencesForBase, List<MatchSequence> matchSequencesForWitness) {
    List<MisMatch> variants2 = Lists.newArrayList();
    variants2.addAll(MatchSequences.getVariantsInBetweenMatchSequences(base, witness, matchSequencesForBase, matchSequencesForWitness));
    variants2.addAll(MatchSequences.getVariantsInMatchSequences(base, witness, matchSequencesForBase));
    return variants2;
  }

  private List<Transposition> determineTranspositions(List<MatchSequence> matchSequencesForBase, List<MatchSequence> matchSequencesForWitness) {
    List<Tuple2<MatchSequence>> matchSequenceTuples = TranspositionDetection.calculateSequenceTuples(matchSequencesForBase, matchSequencesForWitness);
    List<Tuple2<MatchSequence>> possibleTranspositionTuples = TranspositionDetection.filterAwayRealMatches(matchSequenceTuples);
    List<Transposition> transpositions = TranspositionDetection.createTranspositions(possibleTranspositionTuples);
    return transpositions;
  }

  public List<Addition> getAdditions(List<MisMatch> mismatches) {
    List<MisMatch> mismatches_filter = Lists.newArrayList(Iterables.filter(mismatches, new Predicate<MisMatch>() {
      public boolean apply(MisMatch arg0) {
        return arg0.isAddition();
      }
    }));
    List<Addition> additions = Lists.newArrayList();
    for (MisMatch misMatch : mismatches_filter) {
      additions.add(misMatch.createAddition());
    }
    return additions;
  }

  public List<Omission> getOmissions(List<MisMatch> mismatches) {
    List<MisMatch> mismatches_filter = Lists.newArrayList(Iterables.filter(mismatches, new Predicate<MisMatch>() {
      public boolean apply(MisMatch arg0) {
        return arg0.isOmission();
      }
    }));
    List<Omission> omissions = Lists.newArrayList();
    for (MisMatch misMatch : mismatches_filter) {
      omissions.add(misMatch.createOmission());
    }
    return omissions;
  }

  public List<Replacement> getReplacements(List<MisMatch> mismatches) {
    List<MisMatch> mismatches_filter = Lists.newArrayList(Iterables.filter(mismatches, new Predicate<MisMatch>() {
      public boolean apply(MisMatch arg0) {
        return arg0.isReplacement();
      }
    }));
    List<Replacement> replacements = Lists.newArrayList();
    for (MisMatch misMatch : mismatches_filter) {
      replacements.add(misMatch.createReplacement());
    }
    return replacements;
  }

  public Matches getMatches(int i, int j) {
    return new Matches(getWitness(i), getWitness(j), new NormalizedLevenshtein());
  }

  public Witness getWitness(int i) {
    return witnesses.get(i - 1);
  }

  public int numberOfWitnesses() {
    return witnesses.size();
  }

  @Deprecated
  public List<MatchSequence> getMatchSequences(int i, int j) {
    Witness base = getWitness(i);
    Witness witness = getWitness(j);
    Matches xmatches = new Matches(base, witness, new NormalizedLevenshtein());
    List<Set<Match>> permutationList = xmatches.permutations();
    Set<Match> matches = permutationList.get(0);
    return SequenceDetection.calculateMatchSequences(matches);
  }

}<|MERGE_RESOLUTION|>--- conflicted
+++ resolved
@@ -8,12 +8,7 @@
 import com.google.common.base.Predicate;
 import com.google.common.collect.Iterables;
 import com.google.common.collect.Lists;
-<<<<<<< HEAD
-import com.sd_editions.collatex.match.worddistance.Levenshtein;
-=======
-import com.google.common.collect.Maps;
 import com.sd_editions.collatex.match.worddistance.NormalizedLevenshtein;
->>>>>>> 29da53fc
 import com.sd_editions.collatex.permutations.collate.Addition;
 import com.sd_editions.collatex.permutations.collate.Omission;
 import com.sd_editions.collatex.permutations.collate.Replacement;
@@ -23,29 +18,8 @@
 
   public final List<Witness> witnesses;
 
-<<<<<<< HEAD
-  public CollateCore(String... _witnessStrings) {
-    this.witnesses = Lists.newArrayList();
-    WitnessBuilder builder = new WitnessBuilder();
-    for (String witnessString : _witnessStrings) {
-      this.witnesses.add(builder.build(witnessString));
-    }
-  }
-
-  public CollateCore(InputStream... _witnessStrings) throws SAXException, IOException {
-    this.witnesses = Lists.newArrayList();
-    WitnessBuilder builder = new WitnessBuilder();
-    for (InputStream witnessString : _witnessStrings) {
-      this.witnesses.add(builder.build(witnessString));
-    }
-  }
-
-  public CollateCore(List<String> _witnessStrings) {
-    this(_witnessStrings.toArray(new String[_witnessStrings.size()]));
-=======
   public CollateCore(Witness... _witnesses) {
     this.witnesses = Lists.newArrayList(_witnesses);
->>>>>>> 29da53fc
   }
 
   public List<Modifications> compareWitness(int i, int j) {
