package eu.interedition.collatex.match;

import static org.junit.Assert.assertEquals;
import static org.junit.Assert.assertNotNull;
import static org.junit.Assert.assertTrue;

import java.util.List;
import java.util.Map;

import org.junit.Before;
import org.junit.Test;

import com.sd_editions.collatex.Block.Util;
import com.sd_editions.collatex.match.Subsegment;
import com.sd_editions.collatex.match.SubsegmentExtractor;
import com.sd_editions.collatex.match.Subsegments;

import eu.interedition.collatex.input.Phrase;
import eu.interedition.collatex.input.Segment;
import eu.interedition.collatex.input.builders.WitnessBuilder;

public class SubsegmentExtractorTest {
  private WitnessBuilder builder;

  @Before
  public void setup() {
    builder = new WitnessBuilder();
  }

  @Test
  public void testMatchingWordPositionsPerWitness() {
    Segment a = builder.build("a", "zijn hond liep aan zijn hand").getFirstSegment();
    Segment b = builder.build("b", "op zijn pad liep zijn hond aan zijn hand").getFirstSegment();
    Segment c = builder.build("c", "met zijn hond aan zijn hand liep hij op zijn pad").getFirstSegment();
    SubsegmentExtractor p2 = new SubsegmentExtractor(a, b, c);

    Subsegment zijnPositions = p2.matchingWordPositionsPerWitness("zijn");
    // all 3 witnesses have at least 1 'zijn':
    assertEquals(3, zijnPositions.size());

    assertContainsPositions(zijnPositions.get("a"), 1, 5);
    assertContainsPositions(zijnPositions.get("b"), 2, 5, 8);
    assertContainsPositions(zijnPositions.get("c"), 2, 5, 10);
  }

  private void assertContainsPositions(List<Integer> positionsA, int... positions) {
    for (int position : positions) {
      assertTrue("position " + position + " not found", positionsA.contains(Integer.valueOf(position)));
    }
  }

  @Test
  public void testGetOneWordSequences() {
<<<<<<< HEAD
    SubsegmentExtractor p2 = defaultSegmentExtractor();
=======
    Segment a = builder.build("a", "Zijn hond liep aan zijn hand.").getFirstSegment();
    Segment b = builder.build("b", "Op zijn pad liep zijn hond, aan zijn hand.").getFirstSegment();
    Segment c = builder.build("c", "Met zijn hond aan zijn hand, liep hij op zijn pad.").getFirstSegment();
    SubsegmentExtractor p2 = new SubsegmentExtractor(a, b, c);
>>>>>>> cb4ff7b4

    Subsegments oneWordSegments = p2.getOneWordSubsegments();
    Subsegment hondSequences = oneWordSegments.get("hond");
    assertContainsPositions(hondSequences.get("a"), 2);
    // nr. of unique normalized words in all witnesses combined
    assertEquals(9, oneWordSegments.size());

    //    Set<String> hondInWitnesses = hondSequences.keySet();
    //    Set<Entry<String, List<Integer>>> entrySet = hondSequences.entrySet();
    //    Set<String> wordsAfterHond = Sets.newHashSet();
    //    for (Entry<String, List<Integer>> entry : entrySet) {
    //      
    //      
    //    }

    //    ArrayList<String> newArrayList = Lists.newArrayList(oneWordSequences.keySet());
    //    Collections.sort(newArrayList);
    //    Util.p(newArrayList);
  }

  @Test
  public void testGo() {
<<<<<<< HEAD
    SubsegmentExtractor sse = defaultSegmentExtractor();
=======
    Segment a = builder.build("a", "Zijn hond liep aan zijn hand.").getFirstSegment();
    Segment b = builder.build("b", "Op zijn pad liep zijn hond, aan zijn hand.").getFirstSegment();
    Segment c = builder.build("c", "Met zijn hond aan zijn hand, liep hij op zijn pad.").getFirstSegment();
    SubsegmentExtractor sse = new SubsegmentExtractor(a, b, c);
>>>>>>> cb4ff7b4
    sse.go();
    assertNotNull(sse);
    Subsegments subsegments = sse.getSubsegments();
    assertNotNull(subsegments);
    Util.p(subsegments);
  }

  @Test
  public void testGetPhrasesPerSegment() {
<<<<<<< HEAD
    SubsegmentExtractor sse = defaultSegmentExtractor();
=======
    Segment a = builder.build("a", "Zijn hond liep aan zijn hand.").getFirstSegment();
    Segment b = builder.build("b", "Op zijn pad liep zijn hond, aan zijn hand.").getFirstSegment();
    Segment c = builder.build("c", "Met zijn hond aan zijn hand, liep hij op zijn pad.").getFirstSegment();
    SubsegmentExtractor sse = new SubsegmentExtractor(a, b, c);
>>>>>>> cb4ff7b4
    sse.go();
    Map<String, List<Phrase>> phrasesPerSegment = sse.getPhrasesPerSegment();
    assertNotNull(phrasesPerSegment);
    assertEquals(3, phrasesPerSegment.size());
    Util.p(phrasesPerSegment);
  }

  private SubsegmentExtractor defaultSegmentExtractor() {
    Segment a = builder.build("a", "Zijn hond liep aan zijn hand.");
    Segment b = builder.build("b", "Op zijn pad liep zijn hond, aan zijn hand.");
    Segment c = builder.build("c", "Met zijn hond aan zijn hand, liep hij op zijn pad.");
    SubsegmentExtractor sse = new SubsegmentExtractor(a, b, c);
    return sse;
  }
}
<|MERGE_RESOLUTION|>--- conflicted
+++ resolved
@@ -1,123 +1,102 @@
-package eu.interedition.collatex.match;
-
-import static org.junit.Assert.assertEquals;
-import static org.junit.Assert.assertNotNull;
-import static org.junit.Assert.assertTrue;
-
-import java.util.List;
-import java.util.Map;
-
-import org.junit.Before;
-import org.junit.Test;
-
-import com.sd_editions.collatex.Block.Util;
-import com.sd_editions.collatex.match.Subsegment;
-import com.sd_editions.collatex.match.SubsegmentExtractor;
-import com.sd_editions.collatex.match.Subsegments;
-
-import eu.interedition.collatex.input.Phrase;
-import eu.interedition.collatex.input.Segment;
-import eu.interedition.collatex.input.builders.WitnessBuilder;
-
-public class SubsegmentExtractorTest {
-  private WitnessBuilder builder;
-
-  @Before
-  public void setup() {
-    builder = new WitnessBuilder();
-  }
-
-  @Test
-  public void testMatchingWordPositionsPerWitness() {
-    Segment a = builder.build("a", "zijn hond liep aan zijn hand").getFirstSegment();
-    Segment b = builder.build("b", "op zijn pad liep zijn hond aan zijn hand").getFirstSegment();
-    Segment c = builder.build("c", "met zijn hond aan zijn hand liep hij op zijn pad").getFirstSegment();
-    SubsegmentExtractor p2 = new SubsegmentExtractor(a, b, c);
-
-    Subsegment zijnPositions = p2.matchingWordPositionsPerWitness("zijn");
-    // all 3 witnesses have at least 1 'zijn':
-    assertEquals(3, zijnPositions.size());
-
-    assertContainsPositions(zijnPositions.get("a"), 1, 5);
-    assertContainsPositions(zijnPositions.get("b"), 2, 5, 8);
-    assertContainsPositions(zijnPositions.get("c"), 2, 5, 10);
-  }
-
-  private void assertContainsPositions(List<Integer> positionsA, int... positions) {
-    for (int position : positions) {
-      assertTrue("position " + position + " not found", positionsA.contains(Integer.valueOf(position)));
-    }
-  }
-
-  @Test
-  public void testGetOneWordSequences() {
-<<<<<<< HEAD
-    SubsegmentExtractor p2 = defaultSegmentExtractor();
-=======
-    Segment a = builder.build("a", "Zijn hond liep aan zijn hand.").getFirstSegment();
-    Segment b = builder.build("b", "Op zijn pad liep zijn hond, aan zijn hand.").getFirstSegment();
-    Segment c = builder.build("c", "Met zijn hond aan zijn hand, liep hij op zijn pad.").getFirstSegment();
-    SubsegmentExtractor p2 = new SubsegmentExtractor(a, b, c);
->>>>>>> cb4ff7b4
-
-    Subsegments oneWordSegments = p2.getOneWordSubsegments();
-    Subsegment hondSequences = oneWordSegments.get("hond");
-    assertContainsPositions(hondSequences.get("a"), 2);
-    // nr. of unique normalized words in all witnesses combined
-    assertEquals(9, oneWordSegments.size());
-
-    //    Set<String> hondInWitnesses = hondSequences.keySet();
-    //    Set<Entry<String, List<Integer>>> entrySet = hondSequences.entrySet();
-    //    Set<String> wordsAfterHond = Sets.newHashSet();
-    //    for (Entry<String, List<Integer>> entry : entrySet) {
-    //      
-    //      
-    //    }
-
-    //    ArrayList<String> newArrayList = Lists.newArrayList(oneWordSequences.keySet());
-    //    Collections.sort(newArrayList);
-    //    Util.p(newArrayList);
-  }
-
-  @Test
-  public void testGo() {
-<<<<<<< HEAD
-    SubsegmentExtractor sse = defaultSegmentExtractor();
-=======
-    Segment a = builder.build("a", "Zijn hond liep aan zijn hand.").getFirstSegment();
-    Segment b = builder.build("b", "Op zijn pad liep zijn hond, aan zijn hand.").getFirstSegment();
-    Segment c = builder.build("c", "Met zijn hond aan zijn hand, liep hij op zijn pad.").getFirstSegment();
-    SubsegmentExtractor sse = new SubsegmentExtractor(a, b, c);
->>>>>>> cb4ff7b4
-    sse.go();
-    assertNotNull(sse);
-    Subsegments subsegments = sse.getSubsegments();
-    assertNotNull(subsegments);
-    Util.p(subsegments);
-  }
-
-  @Test
-  public void testGetPhrasesPerSegment() {
-<<<<<<< HEAD
-    SubsegmentExtractor sse = defaultSegmentExtractor();
-=======
-    Segment a = builder.build("a", "Zijn hond liep aan zijn hand.").getFirstSegment();
-    Segment b = builder.build("b", "Op zijn pad liep zijn hond, aan zijn hand.").getFirstSegment();
-    Segment c = builder.build("c", "Met zijn hond aan zijn hand, liep hij op zijn pad.").getFirstSegment();
-    SubsegmentExtractor sse = new SubsegmentExtractor(a, b, c);
->>>>>>> cb4ff7b4
-    sse.go();
-    Map<String, List<Phrase>> phrasesPerSegment = sse.getPhrasesPerSegment();
-    assertNotNull(phrasesPerSegment);
-    assertEquals(3, phrasesPerSegment.size());
-    Util.p(phrasesPerSegment);
-  }
-
-  private SubsegmentExtractor defaultSegmentExtractor() {
-    Segment a = builder.build("a", "Zijn hond liep aan zijn hand.");
-    Segment b = builder.build("b", "Op zijn pad liep zijn hond, aan zijn hand.");
-    Segment c = builder.build("c", "Met zijn hond aan zijn hand, liep hij op zijn pad.");
-    SubsegmentExtractor sse = new SubsegmentExtractor(a, b, c);
-    return sse;
-  }
-}
+package eu.interedition.collatex.match;
+
+import static org.junit.Assert.assertEquals;
+import static org.junit.Assert.assertNotNull;
+import static org.junit.Assert.assertTrue;
+
+import java.util.List;
+import java.util.Map;
+
+import org.junit.Before;
+import org.junit.Test;
+
+import com.sd_editions.collatex.Block.Util;
+import com.sd_editions.collatex.match.Subsegment;
+import com.sd_editions.collatex.match.SubsegmentExtractor;
+import com.sd_editions.collatex.match.Subsegments;
+
+import eu.interedition.collatex.input.Phrase;
+import eu.interedition.collatex.input.Segment;
+import eu.interedition.collatex.input.builders.WitnessBuilder;
+
+public class SubsegmentExtractorTest {
+  private WitnessBuilder builder;
+
+  @Before
+  public void setup() {
+    builder = new WitnessBuilder();
+  }
+
+  @Test
+  public void testMatchingWordPositionsPerWitness() {
+    Segment a = builder.build("a", "zijn hond liep aan zijn hand").getFirstSegment();
+    Segment b = builder.build("b", "op zijn pad liep zijn hond aan zijn hand").getFirstSegment();
+    Segment c = builder.build("c", "met zijn hond aan zijn hand liep hij op zijn pad").getFirstSegment();
+    SubsegmentExtractor p2 = new SubsegmentExtractor(a, b, c);
+
+    Subsegment zijnPositions = p2.matchingWordPositionsPerWitness("zijn");
+    // all 3 witnesses have at least 1 'zijn':
+    assertEquals(3, zijnPositions.size());
+
+    assertContainsPositions(zijnPositions.get("a"), 1, 5);
+    assertContainsPositions(zijnPositions.get("b"), 2, 5, 8);
+    assertContainsPositions(zijnPositions.get("c"), 2, 5, 10);
+  }
+
+  private void assertContainsPositions(List<Integer> positionsA, int... positions) {
+    for (int position : positions) {
+      assertTrue("position " + position + " not found", positionsA.contains(Integer.valueOf(position)));
+    }
+  }
+
+  @Test
+  public void testGetOneWordSequences() {
+    SubsegmentExtractor p2 = defaultSegmentExtractor();
+
+    Subsegments oneWordSegments = p2.getOneWordSubsegments();
+    Subsegment hondSequences = oneWordSegments.get("hond");
+    assertContainsPositions(hondSequences.get("a"), 2);
+    // nr. of unique normalized words in all witnesses combined
+    assertEquals(9, oneWordSegments.size());
+
+    //    Set<String> hondInWitnesses = hondSequences.keySet();
+    //    Set<Entry<String, List<Integer>>> entrySet = hondSequences.entrySet();
+    //    Set<String> wordsAfterHond = Sets.newHashSet();
+    //    for (Entry<String, List<Integer>> entry : entrySet) {
+    //      
+    //      
+    //    }
+
+    //    ArrayList<String> newArrayList = Lists.newArrayList(oneWordSequences.keySet());
+    //    Collections.sort(newArrayList);
+    //    Util.p(newArrayList);
+  }
+
+  @Test
+  public void testGo() {
+    SubsegmentExtractor sse = defaultSegmentExtractor();
+    sse.go();
+    assertNotNull(sse);
+    Subsegments subsegments = sse.getSubsegments();
+    assertNotNull(subsegments);
+    Util.p(subsegments);
+  }
+
+  @Test
+  public void testGetPhrasesPerSegment() {
+    SubsegmentExtractor sse = defaultSegmentExtractor();
+    sse.go();
+    Map<String, List<Phrase>> phrasesPerSegment = sse.getPhrasesPerSegment();
+    assertNotNull(phrasesPerSegment);
+    assertEquals(3, phrasesPerSegment.size());
+    Util.p(phrasesPerSegment);
+  }
+
+  private SubsegmentExtractor defaultSegmentExtractor() {
+    Segment a = builder.build("a", "Zijn hond liep aan zijn hand.").getFirstSegment();
+    Segment b = builder.build("b", "Op zijn pad liep zijn hond, aan zijn hand.").getFirstSegment();
+    Segment c = builder.build("c", "Met zijn hond aan zijn hand, liep hij op zijn pad.").getFirstSegment();
+    SubsegmentExtractor sse = new SubsegmentExtractor(a, b, c);
+    return sse;
+  }
+}