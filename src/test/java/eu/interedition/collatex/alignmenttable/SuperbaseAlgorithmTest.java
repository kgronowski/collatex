--- conflicted
+++ resolved
@@ -19,27 +19,7 @@
   // TODO work with multiple spaces for an empty cell
   // TODO fix the gap bug for the last gap
 
-<<<<<<< HEAD
-  @Test
-  public void testWitnessReorder() {
-    final Witness w1 = builder.build("A", "the black cat");
-    final Witness w2 = builder.build("B", "the black and white cat");
-    final Witness w3 = builder.build("C", "the black not very special cat");
-    final Witness w4 = builder.build("D", "the black very special cat");
-    final WitnessSet set = new WitnessSet(w1, w2, w3, w4);
-    final AlignmentTable2 table = AlignmentTableCreator.createAlignmentTable(set);
-    String expected = "A: the|black| | | |cat\n";
-    expected += "B: the|black|and|white| |cat\n";
-    expected += "C: the|black|not|very|special|cat\n";
-    expected += "D: the|black| |very|special|cat\n";
-
-    assertEquals(expected, table.toString());
-  }
-
   // TODO add this for replacements in comb. with transposit.
-=======
-  // TODO: add this for replacements in comb. with transposit.
->>>>>>> 5554e3a4
   //  // Note: this is with an unequal transposition sequence size!
   //  @Test
   //  public void testAdditionInCombinationWithTransposition() {
