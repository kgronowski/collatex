--- conflicted
+++ resolved
@@ -34,8 +34,8 @@
 
   //  @Test
   public void testExtractSegments1() {
-    Witness a = builder.build("a", "zijn hond liep aan zijn hand");
-    Witness b = builder.build("b", "op zijn pad liep zijn hond aan zijn hand");
+    Segment a = builder.build("a", "zijn hond liep aan zijn hand");
+    Segment b = builder.build("b", "op zijn pad liep zijn hond aan zijn hand");
 
     List<WordSegment> segments = SegmentExtractor.extractSegments(a, b);
     assert1(segments);
@@ -51,21 +51,14 @@
 
   //  @Test
   public void testExtractSegments2() {
-<<<<<<< HEAD
-    Witness a = builder.build("a", "zijn hond liep aan zijn hand op zijn dag");
-    Witness b = builder.build("b", "op zijn pad liep zijn hond aan zijn hand op zijn dag");
+    Segment a = builder.build("a", "zijn hond liep aan zijn hand op zijn dag");
+    Segment b = builder.build("b", "op zijn pad liep zijn hond aan zijn hand op zijn dag");
 
     List<WordSegment> segments = SegmentExtractor.extractSegments(a, b);
     assert2(segments);
 
     segments = SegmentExtractor.extractSegments(b, a);
     assert2(segments);
-=======
-    Segment a = builder.build("zijn hond liep aan zijn hand");
-    Segment b = builder.build("op zijn pad liep zijn hond aan zijn hand");
-    Set<WordSegment> segments = SegmentExtractor.extractSegmentSet(a, b);
-    assertTrue("(some) expected segments are missing", segmentSetContains(segments, "zijn hond", "aan zijn hand"));
->>>>>>> d7d4d4fe
   }
 
   private void assert2(List<WordSegment> segments) {
@@ -75,10 +68,9 @@
 
   //  @Test
   public void testExtractSegments3() {
-<<<<<<< HEAD
-    Witness a = builder.build("a", "zijn hond liep aan zijn hand");
-    Witness b = builder.build("b", "op zijn pad liep zijn hond aan zijn hand");
-    Witness c = builder.build("c", "met zijn hond aan zijn hand liep hij op zijn pad");
+    Segment a = builder.build("a", "zijn hond liep aan zijn hand");
+    Segment b = builder.build("b", "op zijn pad liep zijn hond aan zijn hand");
+    Segment c = builder.build("c", "met zijn hond aan zijn hand liep hij op zijn pad");
 
     List<WordSegment> segments = SegmentExtractor.extractSegments(a, b, c);
     assert3(segments);
@@ -96,14 +88,6 @@
   private void assert3(List<WordSegment> segments) {
     assertTrue("(some) expected segments are missing", segmentListContains(segments, //
         "zijn hond", "liep", "aan zijn hand", "op zijn pad", "met", "hij"));
-=======
-    Segment a = builder.build("zijn hond liep aan zijn hand");
-    Segment b = builder.build("op zijn pad liep zijn hond aan zijn hand");
-    Segment c = builder.build("met zijn hond aan zijn hand liep hij op zijn pad");
-    Set<WordSegment> segments = SegmentExtractor.extractSegmentSet(a, b, c);
-    assertFalse(segments.isEmpty());
-    assertTrue("(some) expected segments are missing", segmentSetContains(segments, "zijn hond", "aan zijn hand", "op zijn pad"));
->>>>>>> d7d4d4fe
   }
 
   private boolean segmentListContains(List<WordSegment> segmentSet, String... segments) {
