--- conflicted
+++ resolved
@@ -10,7 +10,6 @@
 import com.google.common.collect.Lists;
 
 public class CollateCoreTest extends TestCase {
-
   private WitnessBuilder builder;
 
   @Override
@@ -20,9 +19,8 @@
   }
 
   @Test
-<<<<<<< HEAD
   public void testGetAllMatchUnmatchPermutations() {
-    CollateCore cc = new CollateCore("The black car", "The dark car", "the dark day");
+    CollateCore cc = new CollateCore(builder.buildWitnesses("The black car", "The dark car", "the dark day"));
     List<List<MatchUnmatch>> allMatchUnmatchPermutations = cc.getAllMatchUnmatchPermutations();
     // there should be 3 witness pairs
     assertEquals(3, allMatchUnmatchPermutations.size());
@@ -33,7 +31,7 @@
 
   @Test
   public void testGetAllMatchUnmatchPermutations1() {
-    CollateCore cc = new CollateCore("The cat chases the dog and mouse", "The dog chases the cat and mouse", "the dog and mouse chase the cat");
+    CollateCore cc = new CollateCore(builder.buildWitnesses("The cat chases the dog and mouse", "The dog chases the cat and mouse", "the dog and mouse chase the cat"));
     List<List<MatchUnmatch>> allMatchUnmatchPermutations = cc.getAllMatchUnmatchPermutations();
     showAllMatchUnmatchPermutations(allMatchUnmatchPermutations);
     assertEquals(3, allMatchUnmatchPermutations.size());
@@ -59,42 +57,6 @@
         }
       }
     }
-=======
-  public void testDetermineBase() {
-    CollateCore collateCore = new CollateCore(builder.buildWitnesses("The Black Cat", "The Cat and the Dog", "The White Cat"));
-    String witnessId1 = collateCore.getWitness(1).id;
-    String witnessId2 = collateCore.getWitness(2).id;
-    String witnessId3 = collateCore.getWitness(3).id;
-    HashMap<String, MultiMatch> generatedBase = collateCore.generateBase();
-    assertEquals(2, generatedBase.keySet().size());
-    assertTrue(generatedBase.containsKey("the"));
-    assertTrue(generatedBase.containsKey("cat"));
-
-    MultiMatch theMultiMatch = generatedBase.get("the");
-    // 'the' occurs once in the 1st witness
-    assertEquals(1, theMultiMatch.getOccurancesInWitness(witnessId1).size());
-    // 'the' occurs twice in the 2nd witness
-    assertEquals(2, theMultiMatch.getOccurancesInWitness(witnessId2).size());
-    // 'the' occurs once in the 3rd witness
-    assertEquals(1, theMultiMatch.getOccurancesInWitness(witnessId3).size());
-  }
-
-  @Test
-  public void testMultiMatchShrinksAtThirdWitness() {
-    CollateCore collateCore = new CollateCore(builder.buildWitnesses("The Black Cat", "The black dog and white cat", "The White Cat"));
-    String witnessId1 = collateCore.getWitness(1).id;
-    String witnessId2 = collateCore.getWitness(2).id;
-    String witnessId3 = collateCore.getWitness(3).id;
-    HashMap<String, MultiMatch> generatedBase = collateCore.generateBase();
-    assertEquals(2, generatedBase.keySet().size());
-    assertTrue(generatedBase.containsKey("the"));
-    assertTrue(generatedBase.containsKey("cat"));
-
-    MultiMatch theMultiMatch = generatedBase.get("the");
-    assertEquals(1, theMultiMatch.getOccurancesInWitness(witnessId1).size());
-    assertEquals(1, theMultiMatch.getOccurancesInWitness(witnessId2).size());
-    assertEquals(1, theMultiMatch.getOccurancesInWitness(witnessId3).size());
->>>>>>> 29da53fc
   }
 
   private void print(String string) {
