--- conflicted
+++ resolved
@@ -1,116 +1,107 @@
-/**
- * CollateX - a Java library for collating textual sources,
- * for example, to produce an apparatus.
- *
- * Copyright (C) 2010 ESF COST Action "Interedition".
- *
- * This program is free software: you can redistribute it and/or modify
- * it under the terms of the GNU General Public License as published by
- * the Free Software Foundation, either version 3 of the License, or
- * (at your option) any later version.
- *
- * This program is distributed in the hope that it will be useful,
- * but WITHOUT ANY WARRANTY; without even the implied warranty of
- * MERCHANTABILITY or FITNESS FOR A PARTICULAR PURPOSE.  See the
- * GNU General Public License for more details.
- *
- * You should have received a copy of the GNU General Public License
- * along with this program.  If not, see <http://www.gnu.org/licenses/>.
- */
-
-package eu.interedition.collatex2.implementation.indexing;
-
-import static junit.framework.Assert.assertEquals;
-import static org.junit.Assert.assertTrue;
-import static org.junit.Assert.assertFalse;
-
-import org.junit.Before;
-import org.junit.Ignore;
-import org.junit.Test;
-import org.slf4j.Logger;
-import org.slf4j.LoggerFactory;
-
-import com.google.common.collect.Lists;
-
-import eu.interedition.collatex2.implementation.CollateXEngine;
-import eu.interedition.collatex2.implementation.containers.witness.WitnessIndex;
-import eu.interedition.collatex2.interfaces.IWitness;
-import eu.interedition.collatex2.interfaces.ITokenIndex;
-
-public class WitnessIndexTest {
-  private static final Logger LOG = LoggerFactory.getLogger(WitnessIndexTest.class);
-  private CollateXEngine factory;
-
-  @Before
-  public void setup() {
-    factory = new CollateXEngine();
-  }
-  
-  @Test
-  public void testBigrams1() {
-    final IWitness witnessA = factory.createWitness("A", "the big black cat and the big black rat");
-<<<<<<< HEAD
-    final ITokenIndex index = new WitnessIndex(witnessA, witnessA.getRepeatedTokens());
-    // The index should contain all unique n-grams with 
-    //   0 or more tokens         occurring multiple times in the witness, and
-    //   exactly 1 token (or '#') occurring only once      in the witness
-=======
-    final IWitnessIndex index = new WitnessIndex(witnessA, witnessA.findRepeatingTokens());
-    // test bigrams
->>>>>>> 708bc9b9
-    assertTrue(index.contains("# the"));
-    assertFalse(index.contains("big black")); 
-    assertTrue(index.contains("black cat"));
-    assertTrue(index.contains("cat and"));
-    assertTrue(index.contains("and the"));
-    assertTrue(index.contains("black rat"));
-    assertTrue(index.contains("rat #"));
-    // test trigrams
-    assertTrue(index.contains("# the big"));
-    assertFalse(index.contains("the big black"));
-    assertTrue(index.contains("big black cat"));
-    assertTrue(index.contains("black cat and"));
-    assertTrue(index.contains("cat and the"));
-    assertTrue(index.contains("and the big"));
-    assertTrue(index.contains("big black rat"));
-    assertTrue(index.contains("black rat #"));
-  }
-
-
-  @Ignore
-  @Test
-  public void test2() {
-    final IWitness witnessA = factory.createWitness("A", "the big black");
-<<<<<<< HEAD
-    final ITokenIndex index = new WitnessIndex(witnessA, Lists.newArrayList("the", "big", "black"));
-=======
-    final IWitnessIndex index = new WitnessIndex(witnessA, Lists.newArrayList("the", "big", "black"));
->>>>>>> 708bc9b9
-    LOG.debug(index.keys().toString());
-    assertEquals(6, index.size());
-    assertTrue(index.contains("# the"));
-    assertTrue(index.contains("# the big"));
-    assertTrue(index.contains("# the big black"));
-    assertTrue(index.contains("the big black #"));
-    assertTrue(index.contains("big black #"));
-    assertTrue(index.contains("black #"));
-    assertEquals(6, index.size());
-  }
-
-  @Ignore
-  @Test
-  public void test1() {
-    final IWitness a = factory.createWitness("A", "tobe or not tobe");
-    final ITokenIndex index = CollateXEngine.createWitnessIndex(a);
-    assertEquals(6, index.size());
-    assertTrue(index.contains("# tobe"));
-    assertTrue(index.contains("tobe or"));
-    assertTrue(index.contains("or"));
-    assertTrue(!index.contains("or not"));
-    assertTrue(index.contains("not"));
-    assertTrue(!index.contains("or tobe"));
-    assertTrue(index.contains("not tobe"));
-    assertTrue(index.contains("tobe #"));
-  }
-
-}
+/**
+ * CollateX - a Java library for collating textual sources,
+ * for example, to produce an apparatus.
+ *
+ * Copyright (C) 2010 ESF COST Action "Interedition".
+ *
+ * This program is free software: you can redistribute it and/or modify
+ * it under the terms of the GNU General Public License as published by
+ * the Free Software Foundation, either version 3 of the License, or
+ * (at your option) any later version.
+ *
+ * This program is distributed in the hope that it will be useful,
+ * but WITHOUT ANY WARRANTY; without even the implied warranty of
+ * MERCHANTABILITY or FITNESS FOR A PARTICULAR PURPOSE.  See the
+ * GNU General Public License for more details.
+ *
+ * You should have received a copy of the GNU General Public License
+ * along with this program.  If not, see <http://www.gnu.org/licenses/>.
+ */
+
+package eu.interedition.collatex2.implementation.indexing;
+
+import static junit.framework.Assert.assertEquals;
+import static org.junit.Assert.assertTrue;
+import static org.junit.Assert.assertFalse;
+
+import org.junit.Before;
+import org.junit.Ignore;
+import org.junit.Test;
+import org.slf4j.Logger;
+import org.slf4j.LoggerFactory;
+
+import com.google.common.collect.Lists;
+
+import eu.interedition.collatex2.implementation.CollateXEngine;
+import eu.interedition.collatex2.implementation.containers.witness.WitnessIndex;
+import eu.interedition.collatex2.interfaces.IWitness;
+import eu.interedition.collatex2.interfaces.ITokenIndex;
+
+public class WitnessIndexTest {
+  private static final Logger LOG = LoggerFactory.getLogger(WitnessIndexTest.class);
+  private CollateXEngine factory;
+
+  @Before
+  public void setup() {
+    factory = new CollateXEngine();
+  }
+  
+  @Test
+  public void testBigrams1() {
+    final IWitness witnessA = factory.createWitness("A", "the big black cat and the big black rat");
+    final ITokenIndex index = new WitnessIndex(witnessA, witnessA.getRepeatedTokens());
+    // The index should contain all unique n-grams with 
+    //   0 or more tokens         occurring multiple times in the witness, and
+    //   exactly 1 token (or '#') occurring only once      in the witness
+    assertTrue(index.contains("# the"));
+    assertFalse(index.contains("big black")); 
+    assertTrue(index.contains("black cat"));
+    assertTrue(index.contains("cat and"));
+    assertTrue(index.contains("and the"));
+    assertTrue(index.contains("black rat"));
+    assertTrue(index.contains("rat #"));
+    // test trigrams
+    assertTrue(index.contains("# the big"));
+    assertFalse(index.contains("the big black"));
+    assertTrue(index.contains("big black cat"));
+    assertTrue(index.contains("black cat and"));
+    assertTrue(index.contains("cat and the"));
+    assertTrue(index.contains("and the big"));
+    assertTrue(index.contains("big black rat"));
+    assertTrue(index.contains("black rat #"));
+  }
+
+
+  @Ignore
+  @Test
+  public void test2() {
+    final IWitness witnessA = factory.createWitness("A", "the big black");
+    final ITokenIndex index = new WitnessIndex(witnessA, Lists.newArrayList("the", "big", "black"));
+    LOG.debug(index.keys().toString());
+    assertEquals(6, index.size());
+    assertTrue(index.contains("# the"));
+    assertTrue(index.contains("# the big"));
+    assertTrue(index.contains("# the big black"));
+    assertTrue(index.contains("the big black #"));
+    assertTrue(index.contains("big black #"));
+    assertTrue(index.contains("black #"));
+    assertEquals(6, index.size());
+  }
+
+  @Ignore
+  @Test
+  public void test1() {
+    final IWitness a = factory.createWitness("A", "tobe or not tobe");
+    final ITokenIndex index = CollateXEngine.createWitnessIndex(a);
+    assertEquals(6, index.size());
+    assertTrue(index.contains("# tobe"));
+    assertTrue(index.contains("tobe or"));
+    assertTrue(index.contains("or"));
+    assertTrue(!index.contains("or not"));
+    assertTrue(index.contains("not"));
+    assertTrue(!index.contains("or tobe"));
+    assertTrue(index.contains("not tobe"));
+    assertTrue(index.contains("tobe #"));
+  }
+
+}