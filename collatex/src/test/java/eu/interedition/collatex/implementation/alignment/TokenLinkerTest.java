<<<<<<< HEAD
package eu.interedition.collatex.implementation.alignment;

import com.google.common.collect.Iterables;
import com.google.common.collect.Lists;
import eu.interedition.collatex.AbstractTest;
import eu.interedition.collatex.implementation.graph.VariantGraph;
import eu.interedition.collatex.implementation.graph.VariantGraphVertex;
import eu.interedition.collatex.implementation.input.SimpleToken;
import eu.interedition.collatex.implementation.matching.EqualityTokenComparator;
import eu.interedition.collatex.interfaces.Token;
import eu.interedition.collatex.interfaces.IWitness;
import org.junit.Test;

import java.util.Iterator;
import java.util.List;
import java.util.Map;
import java.util.Set;

import static org.junit.Assert.assertEquals;
import static org.junit.Assert.assertTrue;
import static org.junit.Assert.fail;

public class TokenLinkerTest extends AbstractTest {

  @Test
  public void testDirkVincent4() {
    final IWitness[] w = createWitnesses(//
            "Its soft light neither daylight nor moonlight nor starlight nor any light he could remember from the days & nights when day followed night & vice versa.",//
            "Its soft changeless light unlike any light he could remember from the days and nights when day followed hard on night and vice versa.");

    final IWitness graph = VariantGraphWitnessAdapter.create(merge(w[0]));
    final Map<Token, VariantGraphVertex> links = linkTokens(graph, w[1]);

    assertEquals(graph.getTokens().get(1), links.get(w[1].getTokens().get(0)).tokens().first()); // 'its'
    assertEquals(graph.getTokens().get(3), links.get(w[1].getTokens().get(3)).tokens().first()); // 'light'
    assertEquals(graph.getTokens().get(12), links.get(w[1].getTokens().get(6)).tokens().first()); // 2nd 'light'
  }

  @Test
  public void dirkVincent9() {
    final IWitness[] w = createWitnesses(//
            "Its soft light neither daylight nor moonlight nor starlight nor any light he could remember from the days & nights when day followed night & vice versa.",//
            "Its soft changeless light unlike any light he could remember from the days and nights when day followed hard on night and vice versa.",//
            "Its faint unchanging light unlike any light he could remember from the days & nights when day followed on night & night on day.");

    final Map<Token, VariantGraphVertex> links = linkTokens(merge(w[0], w[1]), w[2]);

    final List<Token> unlinked = Lists.newArrayList();
    for (Token witnessToken : w[2].getTokens()) {
      if (!links.containsKey(witnessToken)) {
        unlinked.add(witnessToken);
      }
    }
    assertTrue(unlinked.contains(w[2].getTokens().get(1)));
    assertTrue(unlinked.contains(w[2].getTokens().get(2)));
    assertTrue(unlinked.contains(w[2].getTokens().get(21)));
    assertTrue(unlinked.contains(w[2].getTokens().get(22)));
    assertTrue(unlinked.contains(w[2].getTokens().get(23)));
    assertEquals(5, unlinked.size());
  }

  @Test
  public void vincentDirk3() {
    final IWitness[] w = createWitnesses(//
            "Its soft light neither daylight nor moonlight nor starlight nor any light he could remember from the days & nights when day followed night & vice versa.",//
            "Its soft changeless light unlike any light he could remember from the days and nights when day followed hard on night and vice versa.");

    final TokenLinker linker = new TokenLinker();
    linkTokens(linker, w[0], w[1]);
    final Iterator<VariantGraphVertex> tokenIterator = linker.getBaseMatches().iterator();
    tokenIterator.next(); // skip start vertex match

    assertVertexHasContent(tokenIterator.next(), "its", w[0]);
    assertVertexHasContent(tokenIterator.next(), "soft", w[0]);
    assertVertexHasContent(tokenIterator.next(), "light", w[0]);
    assertVertexHasContent(tokenIterator.next(), "any", w[0]);
    assertVertexHasContent(tokenIterator.next(), "light", w[0]);
    assertVertexHasContent(tokenIterator.next(), "he", w[0]);
    assertVertexHasContent(tokenIterator.next(), "could", w[0]);
  }


  @Test
  public void linkingWithStartToken() {
    final IWitness[] w = createWitnesses(//
            "So on to no purpose till finally at a stand again to his ears just audible oh how and here some word he could not catch it would be to end somewhere he had never been.",//
            "The next he knew he was stuck still again & to his ears just audible Oh how and here a word he could not catch it were to end where never been.");

    final Map<Token, VariantGraphVertex> links = linkTokens(merge(w[0]), w[1]);
    assertTrue(!links.containsKey(w[1].getTokens().get(0)));
    assertTrue(!links.containsKey(w[1].getTokens().get(1)));
    assertTrue(!links.containsKey(w[1].getTokens().get(2)));
    assertTrue(!links.containsKey(w[1].getTokens().get(3)));
    assertTrue(!links.containsKey(w[1].getTokens().get(4)));
    assertTrue(!links.containsKey(w[1].getTokens().get(5)));
    assertTrue(!links.containsKey(w[1].getTokens().get(6)));
    assertTrue(!links.containsKey(w[1].getTokens().get(7)));
    assertTrue(links.containsKey(w[1].getTokens().get(8))); // again
    assertTrue(!links.containsKey(w[1].getTokens().get(9)));
    assertTrue(links.containsKey(w[1].getTokens().get(10))); // to
    assertTrue(links.containsKey(w[1].getTokens().get(11))); // his
  }

  @Test
  public void linkingRepetitionCausedByTransposition() {
    final IWitness[] w = createWitnesses("the cat is very happy", "very happy is the cat", "very delitied and happy is the cat");

    final IWitness graph = VariantGraphWitnessAdapter.create(merge(w[0], w[1]));
    final Map<Token, VariantGraphVertex> links = linkTokens(graph, w[2]);

    assertEquals(graph.getTokens().get(3), links.get(w[2].getTokens().get(0))); // very
    assertEquals(graph.getTokens().get(4), links.get(w[2].getTokens().get(3))); // happy
    assertEquals(graph.getTokens().get(8), links.get(w[2].getTokens().get(5))); // the
    assertEquals(graph.getTokens().get(9), links.get(w[2].getTokens().get(6))); // cat
  }

  @Test
  public void twoEqualPossibilities1() {
    final IWitness[] w = createWitnesses("a", "a a");

    final VariantGraph graph = merge(w[0]);
    final Map<Token, VariantGraphVertex> links = linkTokens(graph, w[1]);

    assertEquals(1, links.size());
    assertEquals(vertexWith(graph, "a", w[0]), links.get(w[1].getTokens().get(0)));
  }


  @Test
  public void everythingIsUnique() {
    final IWitness[] w = createWitnesses("everything is unique should be no problem", "everything is unique");

    final Set<Map.Entry<Token,VariantGraphVertex>> matches = linkTokens(merge(w[0]), w[1]).entrySet();

    assertEquals(3, matches.size());
    assertLink("everything", "everything", Iterables.get(matches, 0));
    assertLink("is", "is", Iterables.get(matches, 1));
    assertLink("unique", "unique", Iterables.get(matches, 2));
  }

  @Test
  public void everythingIsUniqueTwoWitnesses() {
    final IWitness[] w = createWitnesses(//
            "everything is unique should be no problem",//
            "this one very different",//
            "everything is different");

    final Set<Map.Entry<Token,VariantGraphVertex>> matches = linkTokens(merge(w[0], w[1]), w[2]).entrySet();

    assertEquals(3, matches.size());
    assertEquals("everything", Iterables.get(matches, 0).getValue().tokens().first().getContent());
    assertEquals("is", Iterables.get(matches, 1).getValue().tokens().first().getContent());
    assertEquals("different", Iterables.get(matches, 2).getValue().tokens().first().getContent());
  }

  @Test
  public void overlappingMatches() {
    final IWitness[] w = createWitnesses(//
            "everything is unique should be no problem",//
            "this one is different",//
            "everything is different");

    final Set<Map.Entry<Token,VariantGraphVertex>> matches = linkTokens(merge(w[0], w[1]), w[2]).entrySet();

    assertEquals(3, matches.size());
    assertEquals("everything", Iterables.get(matches, 0).getValue().tokens().first().getContent());
    assertEquals("is", Iterables.get(matches, 1).getValue().tokens().first().getContent());
    assertEquals("different", Iterables.get(matches, 2).getValue().tokens().first().getContent());
  }

  @Test
  public void getMatchesUsingWitnessIndex() {
    final IWitness[] w = createWitnesses("The big black cat and the big black rat", "The big black");

    final Set<Map.Entry<Token,VariantGraphVertex>> matches = linkTokens(merge(w[0]), w[1]).entrySet();

    assertEquals(3, matches.size());
    assertLink("the", "the", Iterables.get(matches, 0));
    assertLink("big", "big", Iterables.get(matches, 1));
    assertLink("black", "black", Iterables.get(matches, 2));
  }

  @Test
  public void getMatchesUsingWitnessIndexWithOverlapping() {
    final IWitness[] w = createWitnesses("the big black cat and the big black rat", "the big black cat");

    final Set<Map.Entry<Token,VariantGraphVertex>> matches = linkTokens(merge(w[0]), w[1]).entrySet();

    assertEquals(4, matches.size());
    assertLink("cat", "cat", Iterables.get(matches, 0));
    assertLink("the", "the", Iterables.get(matches, 1));
    assertLink("big", "big", Iterables.get(matches, 2));
    assertLink("black", "black", Iterables.get(matches, 3));
  }


  @Test
  public void overlappingMatches2() {
    final IWitness[] w = createWitnesses("the black cat and the black mat", "the black dog and the black mat");

    final Set<Map.Entry<Token,VariantGraphVertex>> matches = linkTokens(merge(w[0]), w[1]).entrySet();

    assertEquals(6, matches.size());
    assertLink("and", "and", Iterables.get(matches, 0));
    assertLink("mat", "mat", Iterables.get(matches, 1));
    assertLink("the", "the", Iterables.get(matches, 2));
    assertLink("black", "black", Iterables.get(matches, 3));
    assertLink("the", "the", Iterables.get(matches, 4));
    assertLink("black", "black", Iterables.get(matches, 5));
  }

  @Test
  public void matchesWithIndex() {
    final IWitness[] w = createWitnesses("The black cat", "The black and white cat");

    final Set<Map.Entry<Token,VariantGraphVertex>> matches = linkTokens(merge(w[0]), w[1]).entrySet();

    assertEquals(3, matches.size());
    assertLink("the", "the", Iterables.get(matches, 0));
    assertLink("black", "black", Iterables.get(matches, 1));
    assertLink("cat", "cat", Iterables.get(matches, 2));
  }

  @Test
  public void twoEqualPossibilities2() {
    final IWitness[] w = createWitnesses("a a", "a");

    final VariantGraph graph = merge(w[0]);
    final Set<Map.Entry<Token,VariantGraphVertex>> matches = linkTokens(graph, w[1]).entrySet();

    assertEquals(1, matches.size());
    final Map.Entry<Token, VariantGraphVertex> match = Iterables.get(matches, 0);
    assertEquals(vertexWith(graph, "a", w[0]), match.getValue());
    assertEquals(((SimpleToken) vertexWith(graph, "a", w[0]).tokens().first()).getNormalized(), ((SimpleToken) match.getKey()).getNormalized());
  }

  @Test
  public void witnessIndexingDirkVincent2() {
    final IWitness[] w = createWitnesses(//
            "Its soft light neither daylight nor moonlight nor starlight nor any light he could remember from the days & nights when day followed night & vice versa.",//
            "Its soft changeless light unlike any light he could remember from the days and nights when day followed hard on night and vice versa.");

    final TokenLinker linker = new TokenLinker();
    linkTokens(linker, w[0], w[1]);

    final Token soft = w[1].getTokens().get(1);
    final Token light = w[1].getTokens().get(3);
    final Token any = w[1].getTokens().get(5);
    final Token light2 = w[1].getTokens().get(6);

    final List<List<Token>> rightExpandingPhrases = linker.getRightExpandingPhrases();
    assertEquals(Lists.newArrayList(soft, light), rightExpandingPhrases.get(0));
    assertEquals(Lists.newArrayList(any, light2), rightExpandingPhrases.get(1));

    final List<List<Token>> leftExpandingPhrases = linker.getLeftExpandingPhrases();
    assertEquals(Lists.newArrayList(light, any), leftExpandingPhrases.get(0));
  }

  @Test
  public void witnessIndexingRepetitionCausedByTransposition() {
    final IWitness[] w = createWitnesses(//
            "the cat very happy is very happy the cat",//
            "very delitied and happy is the cat");

    final TokenLinker linker = new TokenLinker();
    linkTokens(linker, w[0], w[1]);

    final List<List<Token>> rightExpandingPhrases = linker.getRightExpandingPhrases();
    final List<List<Token>> leftExpandingPhrases = linker.getLeftExpandingPhrases();

    assertEquals("# very", SimpleToken.toString(rightExpandingPhrases.get(0)));
    assertEquals("very happy is", SimpleToken.toString(leftExpandingPhrases.get(0)));
    assertEquals("# very happy", SimpleToken.toString(rightExpandingPhrases.get(1)));
    assertEquals("happy is", SimpleToken.toString(leftExpandingPhrases.get(1)));
    assertEquals("is the", SimpleToken.toString(rightExpandingPhrases.get(2)));
    assertEquals("the cat #", SimpleToken.toString(leftExpandingPhrases.get(2)));
    assertEquals("is the cat", SimpleToken.toString(rightExpandingPhrases.get(3)));
    assertEquals("cat #", SimpleToken.toString(leftExpandingPhrases.get(3)));
  }

  private Map<Token, VariantGraphVertex> linkTokens(TokenLinker linker, IWitness base, IWitness witness) {
    final VariantGraph graph = merge(base);
    return linker.link(graph, witness.getTokens(), new EqualityTokenComparator());
  }

  private Map<Token, VariantGraphVertex> linkTokens(TokenLinker linker, VariantGraph base, IWitness witness) {
    return linker.link(base, witness.getTokens(), new EqualityTokenComparator());
  }

  private Map<Token, VariantGraphVertex> linkTokens(IWitness base, IWitness witness) {
    return linkTokens(new TokenLinker(), base, witness);
  }

  private Map<Token, VariantGraphVertex> linkTokens(VariantGraph base, IWitness witness) {
    return linkTokens(new TokenLinker(), base, witness);
  }

  private static void assertLink(String left, String right, Map.Entry<Token, VariantGraphVertex> match) {
    final SimpleToken token = (SimpleToken) match.getKey();
    assertEquals(left, token.getNormalized());
    for (SimpleToken vertexToken : Iterables.filter(match.getValue().tokens(), SimpleToken.class)) {
      if (!vertexToken.getWitness().equals(token.getWitness())) {
        assertEquals(right, vertexToken.getNormalized());
        return;
      }
    }
    fail();
  }
}
=======
package eu.interedition.collatex.implementation.alignment;

import com.google.common.collect.Iterables;
import com.google.common.collect.Lists;
import eu.interedition.collatex.AbstractTest;
import eu.interedition.collatex.implementation.graph.VariantGraph;
import eu.interedition.collatex.implementation.input.SimpleToken;
import eu.interedition.collatex.implementation.matching.EqualityTokenComparator;
import eu.interedition.collatex.interfaces.Token;
import eu.interedition.collatex.interfaces.IWitness;
import org.junit.Test;

import java.util.Iterator;
import java.util.List;
import java.util.Map;
import java.util.Set;

import static org.junit.Assert.assertEquals;
import static org.junit.Assert.assertTrue;

public class TokenLinkerTest extends AbstractTest {

  @Test
  public void testDirkVincent4() {
    final IWitness[] w = createWitnesses(//
            "Its soft light neither daylight nor moonlight nor starlight nor any light he could remember from the days & nights when day followed night & vice versa.",//
            "Its soft changeless light unlike any light he could remember from the days and nights when day followed hard on night and vice versa.");

    final IWitness graph = VariantGraphWitnessAdapter.create(merge(w[0]));
    final Map<Token, Token> links = linkTokens(graph, w[1]);

    assertEquals(graph.getTokens().get(1), links.get(w[1].getTokens().get(0))); // 'its'
    assertEquals(graph.getTokens().get(3), links.get(w[1].getTokens().get(3))); // 'light'
    assertEquals(graph.getTokens().get(12), links.get(w[1].getTokens().get(6))); // 2nd 'light'
  }

  @Test
  public void dirkVincent9() {
    final IWitness[] w = createWitnesses(//
            "Its soft light neither daylight nor moonlight nor starlight nor any light he could remember from the days & nights when day followed night & vice versa.",//
            "Its soft changeless light unlike any light he could remember from the days and nights when day followed hard on night and vice versa.",//
            "Its faint unchanging light unlike any light he could remember from the days & nights when day followed on night & night on day.");

    final Map<Token, Token> links = linkTokens(merge(w[0], w[1]), w[2]);

    final List<Token> unlinked = Lists.newArrayList();
    for (Token witnessToken : w[2].getTokens()) {
      if (!links.containsKey(witnessToken)) {
        unlinked.add(witnessToken);
      }
    }
    assertTrue(unlinked.contains(w[2].getTokens().get(1)));
    assertTrue(unlinked.contains(w[2].getTokens().get(2)));
    assertTrue(unlinked.contains(w[2].getTokens().get(21)));
    assertTrue(unlinked.contains(w[2].getTokens().get(22)));
    assertTrue(unlinked.contains(w[2].getTokens().get(23)));
    assertEquals(5, unlinked.size());
  }

  @Test
  public void vincentDirk3() {
    final IWitness[] w = createWitnesses(//
            "Its soft light neither daylight nor moonlight nor starlight nor any light he could remember from the days & nights when day followed night & vice versa.",//
            "Its soft changeless light unlike any light he could remember from the days and nights when day followed hard on night and vice versa.");

    final TokenLinker linker = new TokenLinker();
    linkTokens(linker, w[0], w[1]);
    final Iterator<Token> tokenIterator = linker.getBaseMatches().iterator();

    assertEquals("Its", tokenIterator.next().getContent());
    assertEquals("soft", tokenIterator.next().getContent());
    assertEquals("light", tokenIterator.next().getContent());
    assertEquals("any", tokenIterator.next().getContent());
    assertEquals("light", tokenIterator.next().getContent());
    assertEquals("he", tokenIterator.next().getContent());
    assertEquals("could", tokenIterator.next().getContent());
  }


  @Test
  public void linkingWithStartToken() {
    final IWitness[] w = createWitnesses(//
            "So on to no purpose till finally at a stand again to his ears just audible oh how and here some word he could not catch it would be to end somewhere he had never been.",//
            "The next he knew he was stuck still again & to his ears just audible Oh how and here a word he could not catch it were to end where never been.");

    final Map<Token, Token> links = linkTokens(merge(w[0]), w[1]);
    assertTrue(!links.containsKey(w[1].getTokens().get(0)));
    assertTrue(!links.containsKey(w[1].getTokens().get(1)));
    assertTrue(!links.containsKey(w[1].getTokens().get(2)));
    assertTrue(!links.containsKey(w[1].getTokens().get(3)));
    assertTrue(!links.containsKey(w[1].getTokens().get(4)));
    assertTrue(!links.containsKey(w[1].getTokens().get(5)));
    assertTrue(!links.containsKey(w[1].getTokens().get(6)));
    assertTrue(!links.containsKey(w[1].getTokens().get(7)));
    assertTrue(links.containsKey(w[1].getTokens().get(8))); // again
    assertTrue(!links.containsKey(w[1].getTokens().get(9)));
    assertTrue(links.containsKey(w[1].getTokens().get(10))); // to
    assertTrue(links.containsKey(w[1].getTokens().get(11))); // his
  }

  @Test
  public void linkingRepetitionCausedByTransposition() {
   IWitness[] w = createWitnesses(//
      "the cat is very happy", //
      "very happy is the cat", // 
      "very delitied and happy is the cat"
           );
    VariantGraph graph = merge(w[0], w[1]);
    VariantGraphBuilder builder = merge(graph, w[2]);
    System.out.println(builder.getPhraseMatches().get(0).right);
    assertPhraseMatches(builder, "very happy is the cat");
    assertTrue(Iterables.isEmpty(builder.getTranspositions()));
  }

  @Test
  public void twoEqualPossibilities1() {
    final IWitness[] w = createWitnesses("a", "a a");

    final VariantGraph graph = merge(w[0]);
    final Map<Token, Token> links = linkTokens(graph, w[1]);

    assertEquals(1, links.size());
    assertEquals(getTokens(graph, w[0]).get(0).getNormalized(), ((VariantGraphWitnessAdapter.VariantGraphVertexTokenAdapter) links.get(w[1].getTokens().get(0))).getNormalized());
  }


  @Test
  public void everythingIsUnique() {
    final IWitness[] w = createWitnesses("everything is unique should be no problem", "everything is unique");

    final Set<Map.Entry<Token, Token>> matches = linkTokens(merge(w[0]), w[1]).entrySet();

    assertEquals(3, matches.size());
    assertLink("everything", "everything", Iterables.get(matches, 0));
    assertLink("is", "is", Iterables.get(matches, 1));
    assertLink("unique", "unique", Iterables.get(matches, 2));
  }

  @Test
  public void everythingIsUniqueTwoWitnesses() {
    final IWitness[] w = createWitnesses(//
            "everything is unique should be no problem",//
            "this one very different",//
            "everything is different");

    final Set<Map.Entry<Token, Token>> matches = linkTokens(merge(w[0], w[1]), w[2]).entrySet();

    assertEquals(3, matches.size());
    assertEquals("everything", ((VariantGraphWitnessAdapter.VariantGraphVertexTokenAdapter) Iterables.get(matches, 0).getValue()).getNormalized());
    assertEquals("is", ((VariantGraphWitnessAdapter.VariantGraphVertexTokenAdapter) Iterables.get(matches, 1).getValue()).getNormalized());
    assertEquals("different", ((VariantGraphWitnessAdapter.VariantGraphVertexTokenAdapter) Iterables.get(matches, 2).getValue()).getNormalized());
  }

  @Test
  public void overlappingMatches() {
    final IWitness[] w = createWitnesses(//
            "everything is unique should be no problem",//
            "this one is different",//
            "everything is different");

    final Set<Map.Entry<Token, Token>> matches = linkTokens(merge(w[0], w[1]), w[2]).entrySet();

    assertEquals(3, matches.size());
    assertEquals("everything", ((VariantGraphWitnessAdapter.VariantGraphVertexTokenAdapter) Iterables.get(matches, 0).getValue()).getNormalized());
    assertEquals("is", ((VariantGraphWitnessAdapter.VariantGraphVertexTokenAdapter) Iterables.get(matches, 1).getValue()).getNormalized());
    assertEquals("different", ((VariantGraphWitnessAdapter.VariantGraphVertexTokenAdapter) Iterables.get(matches, 2).getValue()).getNormalized());
  }

  @Test
  public void getMatchesUsingWitnessIndex() {
    final IWitness[] w = createWitnesses("The big black cat and the big black rat", "The big black");

    final Set<Map.Entry<Token, Token>> matches = linkTokens(merge(w[0]), w[1]).entrySet();

    assertEquals(3, matches.size());
    assertLink("the", "the", Iterables.get(matches, 0));
    assertLink("big", "big", Iterables.get(matches, 1));
    assertLink("black", "black", Iterables.get(matches, 2));
  }

  @Test
  public void getMatchesUsingWitnessIndexWithOverlapping() {
    final IWitness[] w = createWitnesses("the big black cat and the big black rat", "the big black cat");

    final Set<Map.Entry<Token, Token>> matches = linkTokens(merge(w[0]), w[1]).entrySet();

    assertEquals(4, matches.size());
    assertLink("cat", "cat", Iterables.get(matches, 0));
    assertLink("the", "the", Iterables.get(matches, 1));
    assertLink("big", "big", Iterables.get(matches, 2));
    assertLink("black", "black", Iterables.get(matches, 3));
  }


  @Test
  public void overlappingMatches2() {
    final IWitness[] w = createWitnesses("the black cat and the black mat", "the black dog and the black mat");

    final Set<Map.Entry<Token, Token>> matches = linkTokens(merge(w[0]), w[1]).entrySet();

    assertEquals(6, matches.size());
    assertLink("and", "and", Iterables.get(matches, 0));
    assertLink("mat", "mat", Iterables.get(matches, 1));
    assertLink("the", "the", Iterables.get(matches, 2));
    assertLink("black", "black", Iterables.get(matches, 3));
    assertLink("the", "the", Iterables.get(matches, 4));
    assertLink("black", "black", Iterables.get(matches, 5));
  }

  @Test
  public void matchesWithIndex() {
    final IWitness[] w = createWitnesses("The black cat", "The black and white cat");

    final Set<Map.Entry<Token, Token>> matches = linkTokens(merge(w[0]), w[1]).entrySet();

    assertEquals(3, matches.size());
    assertLink("the", "the", Iterables.get(matches, 0));
    assertLink("black", "black", Iterables.get(matches, 1));
    assertLink("cat", "cat", Iterables.get(matches, 2));
  }

  @Test
  public void twoEqualPossibilities2() {
    final IWitness[] w = createWitnesses("a a", "a");

    final VariantGraph graph = merge(w[0]);
    final Set<Map.Entry<Token, Token>> matches = linkTokens(graph, w[1]).entrySet();

    assertEquals(1, matches.size());
    final Map.Entry<Token, Token> match = Iterables.get(matches, 0);
    assertEquals(getTokens(graph, w[0]).get(0).getNormalized(), ((SimpleToken) match.getKey()).getNormalized());
    assertEquals(((SimpleToken) w[1].getTokens().get(0)).getNormalized(), ((VariantGraphWitnessAdapter.VariantGraphVertexTokenAdapter) match.getValue()).getNormalized());
  }

  @Test
  public void witnessIndexingDirkVincent2() {
    final IWitness[] w = createWitnesses(//
            "Its soft light neither daylight nor moonlight nor starlight nor any light he could remember from the days & nights when day followed night & vice versa.",//
            "Its soft changeless light unlike any light he could remember from the days and nights when day followed hard on night and vice versa.");

    final TokenLinker linker = new TokenLinker();
    linkTokens(linker, w[0], w[1]);

    final Token soft = w[1].getTokens().get(1);
    final Token light = w[1].getTokens().get(3);
    final Token any = w[1].getTokens().get(5);
    final Token light2 = w[1].getTokens().get(6);

    final List<List<Token>> rightExpandingPhrases = linker.getRightExpandingPhrases();
    assertEquals(Lists.newArrayList(soft, light), rightExpandingPhrases.get(0));
    assertEquals(Lists.newArrayList(any, light2), rightExpandingPhrases.get(1));

    final List<List<Token>> leftExpandingPhrases = linker.getLeftExpandingPhrases();
    assertEquals(Lists.newArrayList(light, any), leftExpandingPhrases.get(0));
  }

  @Test
  public void witnessIndexingRepetitionCausedByTransposition() {
    final IWitness[] w = createWitnesses(//
            "the cat very happy is very happy the cat",//
            "very delitied and happy is the cat");

    final TokenLinker linker = new TokenLinker();
    linkTokens(linker, w[0], w[1]);

    final List<List<Token>> rightExpandingPhrases = linker.getRightExpandingPhrases();
    final List<List<Token>> leftExpandingPhrases = linker.getLeftExpandingPhrases();

    assertEquals("# very", SimpleToken.toString(rightExpandingPhrases.get(0)));
    assertEquals("very happy is", SimpleToken.toString(leftExpandingPhrases.get(0)));
    assertEquals("# very happy", SimpleToken.toString(rightExpandingPhrases.get(1)));
    assertEquals("happy is", SimpleToken.toString(leftExpandingPhrases.get(1)));
    assertEquals("is the", SimpleToken.toString(rightExpandingPhrases.get(2)));
    assertEquals("the cat #", SimpleToken.toString(leftExpandingPhrases.get(2)));
    assertEquals("is the cat", SimpleToken.toString(rightExpandingPhrases.get(3)));
    assertEquals("cat #", SimpleToken.toString(leftExpandingPhrases.get(3)));
  }

  private Map<Token, Token> linkTokens(TokenLinker linker, IWitness base, IWitness witness) {
    return linker.link(base, witness, new EqualityTokenComparator());
  }

  private Map<Token, Token> linkTokens(IWitness base, IWitness witness) {
    return linkTokens(new TokenLinker(), base, witness);
  }

  private Map<Token, Token> linkTokens(VariantGraph graph, IWitness witness) {
    return linkTokens(VariantGraphWitnessAdapter.create(graph), witness);
  }

  private static void assertLink(String left, String right, Map.Entry<Token, Token> match) {
    assertEquals(left, ((SimpleToken) match.getKey()).getNormalized());
    assertEquals(right, ((VariantGraphWitnessAdapter.VariantGraphVertexTokenAdapter) match.getValue()).getNormalized());
  }
}
>>>>>>> 2fc43ac6
<|MERGE_RESOLUTION|>--- conflicted
+++ resolved
@@ -1,4 +1,3 @@
-<<<<<<< HEAD
 package eu.interedition.collatex.implementation.alignment;
 
 import com.google.common.collect.Iterables;
@@ -104,15 +103,16 @@
 
   @Test
   public void linkingRepetitionCausedByTransposition() {
-    final IWitness[] w = createWitnesses("the cat is very happy", "very happy is the cat", "very delitied and happy is the cat");
-
-    final IWitness graph = VariantGraphWitnessAdapter.create(merge(w[0], w[1]));
-    final Map<Token, VariantGraphVertex> links = linkTokens(graph, w[2]);
-
-    assertEquals(graph.getTokens().get(3), links.get(w[2].getTokens().get(0))); // very
-    assertEquals(graph.getTokens().get(4), links.get(w[2].getTokens().get(3))); // happy
-    assertEquals(graph.getTokens().get(8), links.get(w[2].getTokens().get(5))); // the
-    assertEquals(graph.getTokens().get(9), links.get(w[2].getTokens().get(6))); // cat
+   IWitness[] w = createWitnesses(//
+      "the cat is very happy", //
+      "very happy is the cat", // 
+      "very delitied and happy is the cat"
+           );
+    VariantGraph graph = merge(w[0], w[1]);
+    VariantGraphBuilder builder = merge(graph, w[2]);
+    System.out.println(builder.getPhraseMatches().get(0));
+    assertPhraseMatches(builder, "very happy is the cat");
+    assertTrue(Iterables.isEmpty(builder.getTranspositions()));
   }
 
   @Test
@@ -307,301 +307,4 @@
     }
     fail();
   }
-}
-=======
-package eu.interedition.collatex.implementation.alignment;
-
-import com.google.common.collect.Iterables;
-import com.google.common.collect.Lists;
-import eu.interedition.collatex.AbstractTest;
-import eu.interedition.collatex.implementation.graph.VariantGraph;
-import eu.interedition.collatex.implementation.input.SimpleToken;
-import eu.interedition.collatex.implementation.matching.EqualityTokenComparator;
-import eu.interedition.collatex.interfaces.Token;
-import eu.interedition.collatex.interfaces.IWitness;
-import org.junit.Test;
-
-import java.util.Iterator;
-import java.util.List;
-import java.util.Map;
-import java.util.Set;
-
-import static org.junit.Assert.assertEquals;
-import static org.junit.Assert.assertTrue;
-
-public class TokenLinkerTest extends AbstractTest {
-
-  @Test
-  public void testDirkVincent4() {
-    final IWitness[] w = createWitnesses(//
-            "Its soft light neither daylight nor moonlight nor starlight nor any light he could remember from the days & nights when day followed night & vice versa.",//
-            "Its soft changeless light unlike any light he could remember from the days and nights when day followed hard on night and vice versa.");
-
-    final IWitness graph = VariantGraphWitnessAdapter.create(merge(w[0]));
-    final Map<Token, Token> links = linkTokens(graph, w[1]);
-
-    assertEquals(graph.getTokens().get(1), links.get(w[1].getTokens().get(0))); // 'its'
-    assertEquals(graph.getTokens().get(3), links.get(w[1].getTokens().get(3))); // 'light'
-    assertEquals(graph.getTokens().get(12), links.get(w[1].getTokens().get(6))); // 2nd 'light'
-  }
-
-  @Test
-  public void dirkVincent9() {
-    final IWitness[] w = createWitnesses(//
-            "Its soft light neither daylight nor moonlight nor starlight nor any light he could remember from the days & nights when day followed night & vice versa.",//
-            "Its soft changeless light unlike any light he could remember from the days and nights when day followed hard on night and vice versa.",//
-            "Its faint unchanging light unlike any light he could remember from the days & nights when day followed on night & night on day.");
-
-    final Map<Token, Token> links = linkTokens(merge(w[0], w[1]), w[2]);
-
-    final List<Token> unlinked = Lists.newArrayList();
-    for (Token witnessToken : w[2].getTokens()) {
-      if (!links.containsKey(witnessToken)) {
-        unlinked.add(witnessToken);
-      }
-    }
-    assertTrue(unlinked.contains(w[2].getTokens().get(1)));
-    assertTrue(unlinked.contains(w[2].getTokens().get(2)));
-    assertTrue(unlinked.contains(w[2].getTokens().get(21)));
-    assertTrue(unlinked.contains(w[2].getTokens().get(22)));
-    assertTrue(unlinked.contains(w[2].getTokens().get(23)));
-    assertEquals(5, unlinked.size());
-  }
-
-  @Test
-  public void vincentDirk3() {
-    final IWitness[] w = createWitnesses(//
-            "Its soft light neither daylight nor moonlight nor starlight nor any light he could remember from the days & nights when day followed night & vice versa.",//
-            "Its soft changeless light unlike any light he could remember from the days and nights when day followed hard on night and vice versa.");
-
-    final TokenLinker linker = new TokenLinker();
-    linkTokens(linker, w[0], w[1]);
-    final Iterator<Token> tokenIterator = linker.getBaseMatches().iterator();
-
-    assertEquals("Its", tokenIterator.next().getContent());
-    assertEquals("soft", tokenIterator.next().getContent());
-    assertEquals("light", tokenIterator.next().getContent());
-    assertEquals("any", tokenIterator.next().getContent());
-    assertEquals("light", tokenIterator.next().getContent());
-    assertEquals("he", tokenIterator.next().getContent());
-    assertEquals("could", tokenIterator.next().getContent());
-  }
-
-
-  @Test
-  public void linkingWithStartToken() {
-    final IWitness[] w = createWitnesses(//
-            "So on to no purpose till finally at a stand again to his ears just audible oh how and here some word he could not catch it would be to end somewhere he had never been.",//
-            "The next he knew he was stuck still again & to his ears just audible Oh how and here a word he could not catch it were to end where never been.");
-
-    final Map<Token, Token> links = linkTokens(merge(w[0]), w[1]);
-    assertTrue(!links.containsKey(w[1].getTokens().get(0)));
-    assertTrue(!links.containsKey(w[1].getTokens().get(1)));
-    assertTrue(!links.containsKey(w[1].getTokens().get(2)));
-    assertTrue(!links.containsKey(w[1].getTokens().get(3)));
-    assertTrue(!links.containsKey(w[1].getTokens().get(4)));
-    assertTrue(!links.containsKey(w[1].getTokens().get(5)));
-    assertTrue(!links.containsKey(w[1].getTokens().get(6)));
-    assertTrue(!links.containsKey(w[1].getTokens().get(7)));
-    assertTrue(links.containsKey(w[1].getTokens().get(8))); // again
-    assertTrue(!links.containsKey(w[1].getTokens().get(9)));
-    assertTrue(links.containsKey(w[1].getTokens().get(10))); // to
-    assertTrue(links.containsKey(w[1].getTokens().get(11))); // his
-  }
-
-  @Test
-  public void linkingRepetitionCausedByTransposition() {
-   IWitness[] w = createWitnesses(//
-      "the cat is very happy", //
-      "very happy is the cat", // 
-      "very delitied and happy is the cat"
-           );
-    VariantGraph graph = merge(w[0], w[1]);
-    VariantGraphBuilder builder = merge(graph, w[2]);
-    System.out.println(builder.getPhraseMatches().get(0).right);
-    assertPhraseMatches(builder, "very happy is the cat");
-    assertTrue(Iterables.isEmpty(builder.getTranspositions()));
-  }
-
-  @Test
-  public void twoEqualPossibilities1() {
-    final IWitness[] w = createWitnesses("a", "a a");
-
-    final VariantGraph graph = merge(w[0]);
-    final Map<Token, Token> links = linkTokens(graph, w[1]);
-
-    assertEquals(1, links.size());
-    assertEquals(getTokens(graph, w[0]).get(0).getNormalized(), ((VariantGraphWitnessAdapter.VariantGraphVertexTokenAdapter) links.get(w[1].getTokens().get(0))).getNormalized());
-  }
-
-
-  @Test
-  public void everythingIsUnique() {
-    final IWitness[] w = createWitnesses("everything is unique should be no problem", "everything is unique");
-
-    final Set<Map.Entry<Token, Token>> matches = linkTokens(merge(w[0]), w[1]).entrySet();
-
-    assertEquals(3, matches.size());
-    assertLink("everything", "everything", Iterables.get(matches, 0));
-    assertLink("is", "is", Iterables.get(matches, 1));
-    assertLink("unique", "unique", Iterables.get(matches, 2));
-  }
-
-  @Test
-  public void everythingIsUniqueTwoWitnesses() {
-    final IWitness[] w = createWitnesses(//
-            "everything is unique should be no problem",//
-            "this one very different",//
-            "everything is different");
-
-    final Set<Map.Entry<Token, Token>> matches = linkTokens(merge(w[0], w[1]), w[2]).entrySet();
-
-    assertEquals(3, matches.size());
-    assertEquals("everything", ((VariantGraphWitnessAdapter.VariantGraphVertexTokenAdapter) Iterables.get(matches, 0).getValue()).getNormalized());
-    assertEquals("is", ((VariantGraphWitnessAdapter.VariantGraphVertexTokenAdapter) Iterables.get(matches, 1).getValue()).getNormalized());
-    assertEquals("different", ((VariantGraphWitnessAdapter.VariantGraphVertexTokenAdapter) Iterables.get(matches, 2).getValue()).getNormalized());
-  }
-
-  @Test
-  public void overlappingMatches() {
-    final IWitness[] w = createWitnesses(//
-            "everything is unique should be no problem",//
-            "this one is different",//
-            "everything is different");
-
-    final Set<Map.Entry<Token, Token>> matches = linkTokens(merge(w[0], w[1]), w[2]).entrySet();
-
-    assertEquals(3, matches.size());
-    assertEquals("everything", ((VariantGraphWitnessAdapter.VariantGraphVertexTokenAdapter) Iterables.get(matches, 0).getValue()).getNormalized());
-    assertEquals("is", ((VariantGraphWitnessAdapter.VariantGraphVertexTokenAdapter) Iterables.get(matches, 1).getValue()).getNormalized());
-    assertEquals("different", ((VariantGraphWitnessAdapter.VariantGraphVertexTokenAdapter) Iterables.get(matches, 2).getValue()).getNormalized());
-  }
-
-  @Test
-  public void getMatchesUsingWitnessIndex() {
-    final IWitness[] w = createWitnesses("The big black cat and the big black rat", "The big black");
-
-    final Set<Map.Entry<Token, Token>> matches = linkTokens(merge(w[0]), w[1]).entrySet();
-
-    assertEquals(3, matches.size());
-    assertLink("the", "the", Iterables.get(matches, 0));
-    assertLink("big", "big", Iterables.get(matches, 1));
-    assertLink("black", "black", Iterables.get(matches, 2));
-  }
-
-  @Test
-  public void getMatchesUsingWitnessIndexWithOverlapping() {
-    final IWitness[] w = createWitnesses("the big black cat and the big black rat", "the big black cat");
-
-    final Set<Map.Entry<Token, Token>> matches = linkTokens(merge(w[0]), w[1]).entrySet();
-
-    assertEquals(4, matches.size());
-    assertLink("cat", "cat", Iterables.get(matches, 0));
-    assertLink("the", "the", Iterables.get(matches, 1));
-    assertLink("big", "big", Iterables.get(matches, 2));
-    assertLink("black", "black", Iterables.get(matches, 3));
-  }
-
-
-  @Test
-  public void overlappingMatches2() {
-    final IWitness[] w = createWitnesses("the black cat and the black mat", "the black dog and the black mat");
-
-    final Set<Map.Entry<Token, Token>> matches = linkTokens(merge(w[0]), w[1]).entrySet();
-
-    assertEquals(6, matches.size());
-    assertLink("and", "and", Iterables.get(matches, 0));
-    assertLink("mat", "mat", Iterables.get(matches, 1));
-    assertLink("the", "the", Iterables.get(matches, 2));
-    assertLink("black", "black", Iterables.get(matches, 3));
-    assertLink("the", "the", Iterables.get(matches, 4));
-    assertLink("black", "black", Iterables.get(matches, 5));
-  }
-
-  @Test
-  public void matchesWithIndex() {
-    final IWitness[] w = createWitnesses("The black cat", "The black and white cat");
-
-    final Set<Map.Entry<Token, Token>> matches = linkTokens(merge(w[0]), w[1]).entrySet();
-
-    assertEquals(3, matches.size());
-    assertLink("the", "the", Iterables.get(matches, 0));
-    assertLink("black", "black", Iterables.get(matches, 1));
-    assertLink("cat", "cat", Iterables.get(matches, 2));
-  }
-
-  @Test
-  public void twoEqualPossibilities2() {
-    final IWitness[] w = createWitnesses("a a", "a");
-
-    final VariantGraph graph = merge(w[0]);
-    final Set<Map.Entry<Token, Token>> matches = linkTokens(graph, w[1]).entrySet();
-
-    assertEquals(1, matches.size());
-    final Map.Entry<Token, Token> match = Iterables.get(matches, 0);
-    assertEquals(getTokens(graph, w[0]).get(0).getNormalized(), ((SimpleToken) match.getKey()).getNormalized());
-    assertEquals(((SimpleToken) w[1].getTokens().get(0)).getNormalized(), ((VariantGraphWitnessAdapter.VariantGraphVertexTokenAdapter) match.getValue()).getNormalized());
-  }
-
-  @Test
-  public void witnessIndexingDirkVincent2() {
-    final IWitness[] w = createWitnesses(//
-            "Its soft light neither daylight nor moonlight nor starlight nor any light he could remember from the days & nights when day followed night & vice versa.",//
-            "Its soft changeless light unlike any light he could remember from the days and nights when day followed hard on night and vice versa.");
-
-    final TokenLinker linker = new TokenLinker();
-    linkTokens(linker, w[0], w[1]);
-
-    final Token soft = w[1].getTokens().get(1);
-    final Token light = w[1].getTokens().get(3);
-    final Token any = w[1].getTokens().get(5);
-    final Token light2 = w[1].getTokens().get(6);
-
-    final List<List<Token>> rightExpandingPhrases = linker.getRightExpandingPhrases();
-    assertEquals(Lists.newArrayList(soft, light), rightExpandingPhrases.get(0));
-    assertEquals(Lists.newArrayList(any, light2), rightExpandingPhrases.get(1));
-
-    final List<List<Token>> leftExpandingPhrases = linker.getLeftExpandingPhrases();
-    assertEquals(Lists.newArrayList(light, any), leftExpandingPhrases.get(0));
-  }
-
-  @Test
-  public void witnessIndexingRepetitionCausedByTransposition() {
-    final IWitness[] w = createWitnesses(//
-            "the cat very happy is very happy the cat",//
-            "very delitied and happy is the cat");
-
-    final TokenLinker linker = new TokenLinker();
-    linkTokens(linker, w[0], w[1]);
-
-    final List<List<Token>> rightExpandingPhrases = linker.getRightExpandingPhrases();
-    final List<List<Token>> leftExpandingPhrases = linker.getLeftExpandingPhrases();
-
-    assertEquals("# very", SimpleToken.toString(rightExpandingPhrases.get(0)));
-    assertEquals("very happy is", SimpleToken.toString(leftExpandingPhrases.get(0)));
-    assertEquals("# very happy", SimpleToken.toString(rightExpandingPhrases.get(1)));
-    assertEquals("happy is", SimpleToken.toString(leftExpandingPhrases.get(1)));
-    assertEquals("is the", SimpleToken.toString(rightExpandingPhrases.get(2)));
-    assertEquals("the cat #", SimpleToken.toString(leftExpandingPhrases.get(2)));
-    assertEquals("is the cat", SimpleToken.toString(rightExpandingPhrases.get(3)));
-    assertEquals("cat #", SimpleToken.toString(leftExpandingPhrases.get(3)));
-  }
-
-  private Map<Token, Token> linkTokens(TokenLinker linker, IWitness base, IWitness witness) {
-    return linker.link(base, witness, new EqualityTokenComparator());
-  }
-
-  private Map<Token, Token> linkTokens(IWitness base, IWitness witness) {
-    return linkTokens(new TokenLinker(), base, witness);
-  }
-
-  private Map<Token, Token> linkTokens(VariantGraph graph, IWitness witness) {
-    return linkTokens(VariantGraphWitnessAdapter.create(graph), witness);
-  }
-
-  private static void assertLink(String left, String right, Map.Entry<Token, Token> match) {
-    assertEquals(left, ((SimpleToken) match.getKey()).getNormalized());
-    assertEquals(right, ((VariantGraphWitnessAdapter.VariantGraphVertexTokenAdapter) match.getValue()).getNormalized());
-  }
-}
->>>>>>> 2fc43ac6
+}