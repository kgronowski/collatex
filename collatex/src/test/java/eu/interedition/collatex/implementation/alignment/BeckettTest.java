<<<<<<< HEAD
package eu.interedition.collatex.implementation.alignment;

import com.google.common.collect.ListMultimap;
import eu.interedition.collatex.implementation.alignment.VariantGraphWitnessAdapter.VariantGraphVertexTokenAdapter;
import com.google.common.collect.Iterables;
import com.google.common.collect.Multimap;
import com.google.common.collect.Sets;
import eu.interedition.collatex.AbstractTest;
import eu.interedition.collatex.implementation.Tuple;
import eu.interedition.collatex.implementation.graph.VariantGraph;
import eu.interedition.collatex.implementation.graph.VariantGraphVertex;
import eu.interedition.collatex.implementation.input.SimpleToken;
import eu.interedition.collatex.implementation.input.WhitespaceAndPunctuationTokenizer;
import eu.interedition.collatex.implementation.matching.EqualityTokenComparator;
import eu.interedition.collatex.implementation.matching.Matches;
import eu.interedition.collatex.interfaces.Token;
import eu.interedition.collatex.interfaces.IWitness;
import org.junit.Assert;
import org.junit.Test;

import java.util.Arrays;
import java.util.List;
import java.util.Set;
import java.util.SortedSet;

import static eu.interedition.collatex.implementation.alignment.Match.PHRASE_MATCH_TO_TOKENS;
import static org.junit.Assert.assertEquals;
import static org.junit.Assert.assertTrue;

public class BeckettTest extends AbstractTest {

  @Test
  public void dirkVincent() {
    final IWitness[] w = createWitnesses(//
            "Its soft light neither daylight nor moonlight nor starlight nor any light he could remember from the days & nights when day followed night & vice versa.",//
            "Its soft changeless light unlike any light he could remember from the days and nights when day followed hard on night and vice versa.");
    final VariantGraph graph = merge(w[0]);
    final ListMultimap<Token, VariantGraphVertex> matches = Matches.between(graph.vertices(), w[1].getTokens(), new EqualityTokenComparator()).getAll();

    assertVertexHasContent(matches.get(w[1].getTokens().get(0)).get(0), "its", w[0]);
    assertEquals(2, matches.get(w[1].getTokens().get(3)).size()); // 2 matches for 'light'
  }

  @Test
  public void dirkVincent5() {
    final IWitness[] w = createWitnesses("Its soft light neither daylight nor moonlight nor starlight nor any light he could remember from the days & nights when day followed night & vice versa.");
    final VariantGraph graph = merge(w);

    vertexWith(graph, "its", w[0]);
    vertexWith(graph, "soft", w[0]);
    vertexWith(graph, "light", w[0]);
    vertexWith(graph, "neither", w[0]);
    vertexWith(graph, "daylight", w[0]);
  }

  @Test
  public void dirkVincent6() {
    final IWitness[] w = createWitnesses(
            "Its soft light neither daylight nor moonlight nor starlight nor any light he could remember from the days & nights when day followed night & vice versa.",//
            "Its soft changeless light unlike any light he could remember from the days and nights when day followed hard on night and vice versa.");
    final VariantGraph graph = merge(w);

    final VariantGraphVertex itsVertex = vertexWith(graph, "its", w[0]);
    final VariantGraphVertex softVertex = vertexWith(graph, "soft", w[0]);
    final VariantGraphVertex changelessVertex = vertexWith(graph, "changeless", w[1]);
    final VariantGraphVertex lightVertex = vertexWith(graph, "light", w[0]);

    assertHasWitnesses(edgeBetween(graph.getStart(), itsVertex), w[0], w[1]);
    assertHasWitnesses(edgeBetween(itsVertex, softVertex), w[0], w[1]);
    assertHasWitnesses(edgeBetween(softVertex, lightVertex), w[0]);
    assertHasWitnesses(edgeBetween(softVertex, changelessVertex), w[1]);
    assertHasWitnesses(edgeBetween(changelessVertex, lightVertex), w[1]);
  }

  @Test
  public void testDirkVincent7() {
    IWitness[] w = createWitnesses(//
      "Its soft light neither daylight nor moonlight nor starlight nor any light he could remember from the days & nights when day followed night & vice versa.",
      "Its soft changeless light unlike any light he could remember from the days and nights when day followed hard on night and vice versa.");
    VariantGraph graph = merge(w[0]);
    VariantGraphBuilder builder = merge(graph, w[1]);
    assertPhraseMatches(builder, "its soft light any light he could remember from the days nights when day followed night vice versa");
    assertTrue(Iterables.isEmpty(builder.getTranspositions()));
  }

  @Test
  public void dirkVincent8() {
    final IWitness[] w = createWitnesses(//
            "Its soft light neither daylight nor moonlight nor starlight nor any light he could remember from the days & nights when day followed night & vice versa.",//
            "Its soft changeless light unlike any light he could remember from the days and nights when day followed hard on night and vice versa.",//
            "Its faint unchanging light unlike any light he could remember from the days & nights when day followed on night & night on day.");
    final VariantGraph graph = merge(w[0], w[1]);
    final Matches matches = Matches.between(graph.vertices(), w[2].getTokens(), new EqualityTokenComparator());

    final Set<Token> unmatchedTokens = matches.getUnmatched();
    final Set<Token> unsureTokens = matches.getAmbiguous();
    final List<Token> w2Tokens = w[2].getTokens();

    assertTrue(unmatchedTokens.contains(w2Tokens.get(1)));
    assertTrue(unmatchedTokens.contains(w2Tokens.get(2)));
    assertTrue(unsureTokens.contains(w2Tokens.get(3)));
    assertTrue(unsureTokens.contains(w2Tokens.get(6)));
    assertTrue(unsureTokens.contains(w2Tokens.get(13))); // &
    assertTrue(unsureTokens.contains(w2Tokens.get(16))); // day
  }

  @Test
  public void dirkVincent10() {
    final IWitness[] w = createWitnesses(
            "Its soft light neither daylight nor moonlight nor starlight nor any light he could remember from the days & nights when day followed night & vice versa.",//
            "Its soft changeless light unlike any light he could remember from the days and nights when day followed hard on night and vice versa.",//
            "Its faint unchanging light unlike any light he could remember from the days & nights when day followed on night & night on day.");
    final VariantGraph graph = merge(w);

    vertexWith(graph, "its", w[0]);
    vertexWith(graph, "soft", w[0]);
    vertexWith(graph, "changeless", w[1]);
    vertexWith(graph, "faint", w[2]);
    vertexWith(graph, "unchanging", w[2]);
    vertexWith(graph, "light", w[0]);
    vertexWith(graph, "neither", w[0]);
    vertexWith(graph, "daylight", w[0]);
    vertexWith(graph, "nor", w[0]);
    vertexWith(graph, "moonlight", w[0]);
    vertexWith(graph, "starlight", w[0]);

    // FIXME: test this!
    /*
    assertEquals("its", iterator.get.getNormalized());
    assertEquals("soft", iterator.next().getNormalized());
    assertEquals("changeless", iterator.next().getNormalized());
    assertEquals("faint", iterator.next().getNormalized());
    assertEquals("unchanging", iterator.next().getNormalized());
    assertEquals("light", iterator.next().getNormalized());
    assertEquals("neither", iterator.next().getNormalized());
    assertEquals("daylight", iterator.next().getNormalized());
    assertEquals("nor", iterator.next().getNormalized());
    assertEquals("moonlight", iterator.next().getNormalized());
    assertEquals("nor", iterator.next().getNormalized());
    assertEquals("starlight", iterator.next().getNormalized());
    assertEquals("nor", iterator.next().getNormalized());
    assertEquals("unlike", iterator.next().getNormalized());
    assertEquals("any", iterator.next().getNormalized());
    assertEquals("light", iterator.next().getNormalized());
    assertEquals("he", iterator.next().getNormalized());
    assertEquals("could", iterator.next().getNormalized());
    */
  }

  @Test
  public void sentence42Transposition() {
    // punctuation should be treated as separate tokens for this test to succeed
    final IWitness[] w = createWitnesses(witnessBuilder, new WhitespaceAndPunctuationTokenizer(),//
            "The same clock as when for example Magee once died.",//
            "The same as when for example Magee once died.",//
            "The same as when for example McKee once died .",//
            "The same as when among others Darly once died & left him.",//
            "The same as when Darly among others once died and left him.");

    final VariantGraph graph = merge(w[0], w[1]);
    assertGraphContains(graph, "the", "same", "clock", "as", "when", "for", "example", "magee", "once", "died", ".");

    merge(graph, w[2]);
    assertGraphContains(graph, "the", "same", "clock", "as", "when", "for", "example", "magee", "mckee", "once", "died", ".");

    merge(graph, w[3]);
    assertGraphContains(graph, "the", "same", "clock", "as", "when", "for", "example", "magee", "mckee", "among", "others", "darly", "once", "died", "&", "left", "him", ".");

    // transpositions should be handled correctly for this test to succeed
    final VariantGraphBuilder builder = merge(graph, w[4]);
    final List<List<Match>> phraseMatches = builder.getPhraseMatches();
    final List<List<Match>> transpositions = builder.getTranspositions();
    assertEquals("the same as when", SimpleToken.toString(PHRASE_MATCH_TO_TOKENS.apply(phraseMatches.get(0))));
    assertEquals("darly", SimpleToken.toString(PHRASE_MATCH_TO_TOKENS.apply(phraseMatches.get(1))));
    assertEquals("among others", SimpleToken.toString(PHRASE_MATCH_TO_TOKENS.apply(phraseMatches.get(2))));
    assertEquals("once died left him .", SimpleToken.toString(PHRASE_MATCH_TO_TOKENS.apply(phraseMatches.get(3))));
    assertEquals("darly", SimpleToken.toString(PHRASE_MATCH_TO_TOKENS.apply(transpositions.get(0))));
    assertEquals("among others", SimpleToken.toString(PHRASE_MATCH_TO_TOKENS.apply(transpositions.get(1))));
  }



  private static void assertGraphContains(VariantGraph graph, String... expected) {
    SortedSet<String> contents = Sets.newTreeSet();
    for (IWitness witness : graph.witnesses()) {
      extractPhrases(contents, graph, witness);
    }
    Assert.assertTrue(contents.containsAll(Arrays.asList(expected)));
  }

  private void assertPhraseMatches(VariantGraphBuilder builder, String... expectedPhrases) {
    List<List<Match>> phraseMatches = builder.getPhraseMatches();
    int i=0;
    for (List<Match> phraseMatch : phraseMatches) {
      Assert.assertEquals(expectedPhrases[i], SimpleToken.toString(PHRASE_MATCH_TO_TOKENS.apply(phraseMatch)));
      i++;
    }
  }
}
=======
package eu.interedition.collatex.implementation.alignment;

import eu.interedition.collatex.implementation.alignment.VariantGraphWitnessAdapter.VariantGraphVertexTokenAdapter;
import com.google.common.collect.Iterables;
import com.google.common.collect.Multimap;
import com.google.common.collect.Sets;
import eu.interedition.collatex.AbstractTest;
import eu.interedition.collatex.implementation.Tuple;
import eu.interedition.collatex.implementation.graph.VariantGraph;
import eu.interedition.collatex.implementation.graph.VariantGraphVertex;
import eu.interedition.collatex.implementation.input.SimpleToken;
import eu.interedition.collatex.implementation.input.WhitespaceAndPunctuationTokenizer;
import eu.interedition.collatex.implementation.matching.EqualityTokenComparator;
import eu.interedition.collatex.implementation.matching.Matches;
import eu.interedition.collatex.interfaces.Token;
import eu.interedition.collatex.interfaces.IWitness;
import org.junit.Assert;
import org.junit.Test;

import java.util.Arrays;
import java.util.List;
import java.util.Set;
import java.util.SortedSet;

import static org.junit.Assert.assertEquals;
import static org.junit.Assert.assertTrue;

public class BeckettTest extends AbstractTest {

  @Test
  public void dirkVincent() {
    final IWitness[] w = createWitnesses(//
            "Its soft light neither daylight nor moonlight nor starlight nor any light he could remember from the days & nights when day followed night & vice versa.",//
            "Its soft changeless light unlike any light he could remember from the days and nights when day followed hard on night and vice versa.");
    final Multimap<Token, Token> matches = Matches.between(w[0], w[1], new EqualityTokenComparator()).getAll();

    assertEquals("Its", Iterables.get(matches.get(w[1].getTokens().get(0)), 0).getContent());
    assertEquals(2, matches.get(w[1].getTokens().get(3)).size()); // 2 matches for 'light'
  }

  @Test
  public void dirkVincent5() {
    final IWitness[] w = createWitnesses("Its soft light neither daylight nor moonlight nor starlight nor any light he could remember from the days & nights when day followed night & vice versa.");
    final VariantGraph graph = merge(w);

    vertexWith(graph, "its", w[0]);
    vertexWith(graph, "soft", w[0]);
    vertexWith(graph, "light", w[0]);
    vertexWith(graph, "neither", w[0]);
    vertexWith(graph, "daylight", w[0]);
  }

  @Test
  public void dirkVincent6() {
    final IWitness[] w = createWitnesses(
            "Its soft light neither daylight nor moonlight nor starlight nor any light he could remember from the days & nights when day followed night & vice versa.",//
            "Its soft changeless light unlike any light he could remember from the days and nights when day followed hard on night and vice versa.");
    final VariantGraph graph = merge(w);

    final VariantGraphVertex itsVertex = vertexWith(graph, "its", w[0]);
    final VariantGraphVertex softVertex = vertexWith(graph, "soft", w[0]);
    final VariantGraphVertex changelessVertex = vertexWith(graph, "changeless", w[1]);
    final VariantGraphVertex lightVertex = vertexWith(graph, "light", w[0]);

    assertHasWitnesses(edgeBetween(graph.getStart(), itsVertex), w[0], w[1]);
    assertHasWitnesses(edgeBetween(itsVertex, softVertex), w[0], w[1]);
    assertHasWitnesses(edgeBetween(softVertex, lightVertex), w[0]);
    assertHasWitnesses(edgeBetween(softVertex, changelessVertex), w[1]);
    assertHasWitnesses(edgeBetween(changelessVertex, lightVertex), w[1]);
  }

  @Test
  public void testDirkVincent7() {
    IWitness[] w = createWitnesses(//
      "Its soft light neither daylight nor moonlight nor starlight nor any light he could remember from the days & nights when day followed night & vice versa.",
      "Its soft changeless light unlike any light he could remember from the days and nights when day followed hard on night and vice versa.");
    VariantGraph graph = merge(w[0]);
    VariantGraphBuilder builder = merge(graph, w[1]);
    assertPhraseMatches(builder, "its soft light any light he could remember from the days nights when day followed night vice versa");
    assertTrue(Iterables.isEmpty(builder.getTranspositions()));
  }

  @Test
  public void dirkVincent8() {
    final IWitness[] w = createWitnesses(//
            "Its soft light neither daylight nor moonlight nor starlight nor any light he could remember from the days & nights when day followed night & vice versa.",//
            "Its soft changeless light unlike any light he could remember from the days and nights when day followed hard on night and vice versa.",//
            "Its faint unchanging light unlike any light he could remember from the days & nights when day followed on night & night on day.");
    final Matches matches = Matches.between(VariantGraphWitnessAdapter.create(merge(w[0], w[1])), w[2], new EqualityTokenComparator());

    final Set<Token> unmatchedTokens = matches.getUnmatched();
    final Set<Token> unsureTokens = matches.getAmbiguous();
    final List<Token> w2Tokens = w[2].getTokens();

    assertTrue(unmatchedTokens.contains(w2Tokens.get(1)));
    assertTrue(unmatchedTokens.contains(w2Tokens.get(2)));
    assertTrue(unsureTokens.contains(w2Tokens.get(3)));
    assertTrue(unsureTokens.contains(w2Tokens.get(6)));
    assertTrue(unsureTokens.contains(w2Tokens.get(13))); // &
    assertTrue(unsureTokens.contains(w2Tokens.get(16))); // day
  }

  @Test
  public void dirkVincent10() {
    final IWitness[] w = createWitnesses(
            "Its soft light neither daylight nor moonlight nor starlight nor any light he could remember from the days & nights when day followed night & vice versa.",//
            "Its soft changeless light unlike any light he could remember from the days and nights when day followed hard on night and vice versa.",//
            "Its faint unchanging light unlike any light he could remember from the days & nights when day followed on night & night on day.");
    final VariantGraph graph = merge(w);

    vertexWith(graph, "its", w[0]);
    vertexWith(graph, "soft", w[0]);
    vertexWith(graph, "changeless", w[1]);
    vertexWith(graph, "faint", w[2]);
    vertexWith(graph, "unchanging", w[2]);
    vertexWith(graph, "light", w[0]);
    vertexWith(graph, "neither", w[0]);
    vertexWith(graph, "daylight", w[0]);
    vertexWith(graph, "nor", w[0]);
    vertexWith(graph, "moonlight", w[0]);
    vertexWith(graph, "starlight", w[0]);

    // FIXME: test this!
    /*
    assertEquals("its", iterator.get.getNormalized());
    assertEquals("soft", iterator.next().getNormalized());
    assertEquals("changeless", iterator.next().getNormalized());
    assertEquals("faint", iterator.next().getNormalized());
    assertEquals("unchanging", iterator.next().getNormalized());
    assertEquals("light", iterator.next().getNormalized());
    assertEquals("neither", iterator.next().getNormalized());
    assertEquals("daylight", iterator.next().getNormalized());
    assertEquals("nor", iterator.next().getNormalized());
    assertEquals("moonlight", iterator.next().getNormalized());
    assertEquals("nor", iterator.next().getNormalized());
    assertEquals("starlight", iterator.next().getNormalized());
    assertEquals("nor", iterator.next().getNormalized());
    assertEquals("unlike", iterator.next().getNormalized());
    assertEquals("any", iterator.next().getNormalized());
    assertEquals("light", iterator.next().getNormalized());
    assertEquals("he", iterator.next().getNormalized());
    assertEquals("could", iterator.next().getNormalized());
    */
  }

  @Test
  public void sentence42Transposition() {
    // punctuation should be treated as separate tokens for this test to succeed
    final IWitness[] w = createWitnesses(witnessBuilder, new WhitespaceAndPunctuationTokenizer(),//
            "The same clock as when for example Magee once died.",//
            "The same as when for example Magee once died.",//
            "The same as when for example McKee once died .",//
            "The same as when among others Darly once died & left him.",//
            "The same as when Darly among others once died and left him.");

    final VariantGraph graph = merge(w[0], w[1]);
    assertGraphContains(graph, "the", "same", "clock", "as", "when", "for", "example", "magee", "once", "died", ".");

    merge(graph, w[2]);
    assertGraphContains(graph, "the", "same", "clock", "as", "when", "for", "example", "magee", "mckee", "once", "died", ".");

    merge(graph, w[3]);
    assertGraphContains(graph, "the", "same", "clock", "as", "when", "for", "example", "magee", "mckee", "among", "others", "darly", "once", "died", "&", "left", "him", ".");

    // transpositions should be handled correctly for this test to succeed
    final VariantGraphBuilder builder = merge(graph, w[4]);
    final List<Tuple<List<Token>>> phraseMatches = builder.getPhraseMatches();
    final List<Tuple<List<Token>>> transpositions = builder.getTranspositions();
    assertEquals("the same as when", SimpleToken.toString(phraseMatches.get(0).right));
    assertEquals("darly", SimpleToken.toString(phraseMatches.get(1).right));
    assertEquals("among others", SimpleToken.toString(phraseMatches.get(2).right));
    assertEquals("once died left him .", SimpleToken.toString(phraseMatches.get(3).right));
    assertEquals("darly", SimpleToken.toString(transpositions.get(0).right));
    assertEquals("among others", SimpleToken.toString(transpositions.get(1).right));
  }



  private static void assertGraphContains(VariantGraph graph, String... expected) {
    SortedSet<String> contents = Sets.newTreeSet();
    for (IWitness witness : graph.witnesses()) {
      extractPhrases(contents, graph, witness);
    }
    Assert.assertTrue(contents.containsAll(Arrays.asList(expected)));
  }
}
>>>>>>> 2fc43ac6
<|MERGE_RESOLUTION|>--- conflicted
+++ resolved
@@ -1,4 +1,3 @@
-<<<<<<< HEAD
 package eu.interedition.collatex.implementation.alignment;
 
 import com.google.common.collect.ListMultimap;
@@ -188,201 +187,4 @@
     }
     Assert.assertTrue(contents.containsAll(Arrays.asList(expected)));
   }
-
-  private void assertPhraseMatches(VariantGraphBuilder builder, String... expectedPhrases) {
-    List<List<Match>> phraseMatches = builder.getPhraseMatches();
-    int i=0;
-    for (List<Match> phraseMatch : phraseMatches) {
-      Assert.assertEquals(expectedPhrases[i], SimpleToken.toString(PHRASE_MATCH_TO_TOKENS.apply(phraseMatch)));
-      i++;
-    }
-  }
-}
-=======
-package eu.interedition.collatex.implementation.alignment;
-
-import eu.interedition.collatex.implementation.alignment.VariantGraphWitnessAdapter.VariantGraphVertexTokenAdapter;
-import com.google.common.collect.Iterables;
-import com.google.common.collect.Multimap;
-import com.google.common.collect.Sets;
-import eu.interedition.collatex.AbstractTest;
-import eu.interedition.collatex.implementation.Tuple;
-import eu.interedition.collatex.implementation.graph.VariantGraph;
-import eu.interedition.collatex.implementation.graph.VariantGraphVertex;
-import eu.interedition.collatex.implementation.input.SimpleToken;
-import eu.interedition.collatex.implementation.input.WhitespaceAndPunctuationTokenizer;
-import eu.interedition.collatex.implementation.matching.EqualityTokenComparator;
-import eu.interedition.collatex.implementation.matching.Matches;
-import eu.interedition.collatex.interfaces.Token;
-import eu.interedition.collatex.interfaces.IWitness;
-import org.junit.Assert;
-import org.junit.Test;
-
-import java.util.Arrays;
-import java.util.List;
-import java.util.Set;
-import java.util.SortedSet;
-
-import static org.junit.Assert.assertEquals;
-import static org.junit.Assert.assertTrue;
-
-public class BeckettTest extends AbstractTest {
-
-  @Test
-  public void dirkVincent() {
-    final IWitness[] w = createWitnesses(//
-            "Its soft light neither daylight nor moonlight nor starlight nor any light he could remember from the days & nights when day followed night & vice versa.",//
-            "Its soft changeless light unlike any light he could remember from the days and nights when day followed hard on night and vice versa.");
-    final Multimap<Token, Token> matches = Matches.between(w[0], w[1], new EqualityTokenComparator()).getAll();
-
-    assertEquals("Its", Iterables.get(matches.get(w[1].getTokens().get(0)), 0).getContent());
-    assertEquals(2, matches.get(w[1].getTokens().get(3)).size()); // 2 matches for 'light'
-  }
-
-  @Test
-  public void dirkVincent5() {
-    final IWitness[] w = createWitnesses("Its soft light neither daylight nor moonlight nor starlight nor any light he could remember from the days & nights when day followed night & vice versa.");
-    final VariantGraph graph = merge(w);
-
-    vertexWith(graph, "its", w[0]);
-    vertexWith(graph, "soft", w[0]);
-    vertexWith(graph, "light", w[0]);
-    vertexWith(graph, "neither", w[0]);
-    vertexWith(graph, "daylight", w[0]);
-  }
-
-  @Test
-  public void dirkVincent6() {
-    final IWitness[] w = createWitnesses(
-            "Its soft light neither daylight nor moonlight nor starlight nor any light he could remember from the days & nights when day followed night & vice versa.",//
-            "Its soft changeless light unlike any light he could remember from the days and nights when day followed hard on night and vice versa.");
-    final VariantGraph graph = merge(w);
-
-    final VariantGraphVertex itsVertex = vertexWith(graph, "its", w[0]);
-    final VariantGraphVertex softVertex = vertexWith(graph, "soft", w[0]);
-    final VariantGraphVertex changelessVertex = vertexWith(graph, "changeless", w[1]);
-    final VariantGraphVertex lightVertex = vertexWith(graph, "light", w[0]);
-
-    assertHasWitnesses(edgeBetween(graph.getStart(), itsVertex), w[0], w[1]);
-    assertHasWitnesses(edgeBetween(itsVertex, softVertex), w[0], w[1]);
-    assertHasWitnesses(edgeBetween(softVertex, lightVertex), w[0]);
-    assertHasWitnesses(edgeBetween(softVertex, changelessVertex), w[1]);
-    assertHasWitnesses(edgeBetween(changelessVertex, lightVertex), w[1]);
-  }
-
-  @Test
-  public void testDirkVincent7() {
-    IWitness[] w = createWitnesses(//
-      "Its soft light neither daylight nor moonlight nor starlight nor any light he could remember from the days & nights when day followed night & vice versa.",
-      "Its soft changeless light unlike any light he could remember from the days and nights when day followed hard on night and vice versa.");
-    VariantGraph graph = merge(w[0]);
-    VariantGraphBuilder builder = merge(graph, w[1]);
-    assertPhraseMatches(builder, "its soft light any light he could remember from the days nights when day followed night vice versa");
-    assertTrue(Iterables.isEmpty(builder.getTranspositions()));
-  }
-
-  @Test
-  public void dirkVincent8() {
-    final IWitness[] w = createWitnesses(//
-            "Its soft light neither daylight nor moonlight nor starlight nor any light he could remember from the days & nights when day followed night & vice versa.",//
-            "Its soft changeless light unlike any light he could remember from the days and nights when day followed hard on night and vice versa.",//
-            "Its faint unchanging light unlike any light he could remember from the days & nights when day followed on night & night on day.");
-    final Matches matches = Matches.between(VariantGraphWitnessAdapter.create(merge(w[0], w[1])), w[2], new EqualityTokenComparator());
-
-    final Set<Token> unmatchedTokens = matches.getUnmatched();
-    final Set<Token> unsureTokens = matches.getAmbiguous();
-    final List<Token> w2Tokens = w[2].getTokens();
-
-    assertTrue(unmatchedTokens.contains(w2Tokens.get(1)));
-    assertTrue(unmatchedTokens.contains(w2Tokens.get(2)));
-    assertTrue(unsureTokens.contains(w2Tokens.get(3)));
-    assertTrue(unsureTokens.contains(w2Tokens.get(6)));
-    assertTrue(unsureTokens.contains(w2Tokens.get(13))); // &
-    assertTrue(unsureTokens.contains(w2Tokens.get(16))); // day
-  }
-
-  @Test
-  public void dirkVincent10() {
-    final IWitness[] w = createWitnesses(
-            "Its soft light neither daylight nor moonlight nor starlight nor any light he could remember from the days & nights when day followed night & vice versa.",//
-            "Its soft changeless light unlike any light he could remember from the days and nights when day followed hard on night and vice versa.",//
-            "Its faint unchanging light unlike any light he could remember from the days & nights when day followed on night & night on day.");
-    final VariantGraph graph = merge(w);
-
-    vertexWith(graph, "its", w[0]);
-    vertexWith(graph, "soft", w[0]);
-    vertexWith(graph, "changeless", w[1]);
-    vertexWith(graph, "faint", w[2]);
-    vertexWith(graph, "unchanging", w[2]);
-    vertexWith(graph, "light", w[0]);
-    vertexWith(graph, "neither", w[0]);
-    vertexWith(graph, "daylight", w[0]);
-    vertexWith(graph, "nor", w[0]);
-    vertexWith(graph, "moonlight", w[0]);
-    vertexWith(graph, "starlight", w[0]);
-
-    // FIXME: test this!
-    /*
-    assertEquals("its", iterator.get.getNormalized());
-    assertEquals("soft", iterator.next().getNormalized());
-    assertEquals("changeless", iterator.next().getNormalized());
-    assertEquals("faint", iterator.next().getNormalized());
-    assertEquals("unchanging", iterator.next().getNormalized());
-    assertEquals("light", iterator.next().getNormalized());
-    assertEquals("neither", iterator.next().getNormalized());
-    assertEquals("daylight", iterator.next().getNormalized());
-    assertEquals("nor", iterator.next().getNormalized());
-    assertEquals("moonlight", iterator.next().getNormalized());
-    assertEquals("nor", iterator.next().getNormalized());
-    assertEquals("starlight", iterator.next().getNormalized());
-    assertEquals("nor", iterator.next().getNormalized());
-    assertEquals("unlike", iterator.next().getNormalized());
-    assertEquals("any", iterator.next().getNormalized());
-    assertEquals("light", iterator.next().getNormalized());
-    assertEquals("he", iterator.next().getNormalized());
-    assertEquals("could", iterator.next().getNormalized());
-    */
-  }
-
-  @Test
-  public void sentence42Transposition() {
-    // punctuation should be treated as separate tokens for this test to succeed
-    final IWitness[] w = createWitnesses(witnessBuilder, new WhitespaceAndPunctuationTokenizer(),//
-            "The same clock as when for example Magee once died.",//
-            "The same as when for example Magee once died.",//
-            "The same as when for example McKee once died .",//
-            "The same as when among others Darly once died & left him.",//
-            "The same as when Darly among others once died and left him.");
-
-    final VariantGraph graph = merge(w[0], w[1]);
-    assertGraphContains(graph, "the", "same", "clock", "as", "when", "for", "example", "magee", "once", "died", ".");
-
-    merge(graph, w[2]);
-    assertGraphContains(graph, "the", "same", "clock", "as", "when", "for", "example", "magee", "mckee", "once", "died", ".");
-
-    merge(graph, w[3]);
-    assertGraphContains(graph, "the", "same", "clock", "as", "when", "for", "example", "magee", "mckee", "among", "others", "darly", "once", "died", "&", "left", "him", ".");
-
-    // transpositions should be handled correctly for this test to succeed
-    final VariantGraphBuilder builder = merge(graph, w[4]);
-    final List<Tuple<List<Token>>> phraseMatches = builder.getPhraseMatches();
-    final List<Tuple<List<Token>>> transpositions = builder.getTranspositions();
-    assertEquals("the same as when", SimpleToken.toString(phraseMatches.get(0).right));
-    assertEquals("darly", SimpleToken.toString(phraseMatches.get(1).right));
-    assertEquals("among others", SimpleToken.toString(phraseMatches.get(2).right));
-    assertEquals("once died left him .", SimpleToken.toString(phraseMatches.get(3).right));
-    assertEquals("darly", SimpleToken.toString(transpositions.get(0).right));
-    assertEquals("among others", SimpleToken.toString(transpositions.get(1).right));
-  }
-
-
-
-  private static void assertGraphContains(VariantGraph graph, String... expected) {
-    SortedSet<String> contents = Sets.newTreeSet();
-    for (IWitness witness : graph.witnesses()) {
-      extractPhrases(contents, graph, witness);
-    }
-    Assert.assertTrue(contents.containsAll(Arrays.asList(expected)));
-  }
-}
->>>>>>> 2fc43ac6
+}