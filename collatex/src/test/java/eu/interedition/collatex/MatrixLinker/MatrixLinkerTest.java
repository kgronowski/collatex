package eu.interedition.collatex.MatrixLinker;

import static org.junit.Assert.assertEquals;
import static org.junit.Assert.assertFalse;
import static org.junit.Assert.assertTrue;

import java.util.ArrayList;
import java.util.List;
import java.util.Map;
import java.util.Set;

import org.junit.Ignore;
import org.junit.Test;

import com.google.common.collect.ArrayTable;

import eu.interedition.collatex.AbstractTest;
import eu.interedition.collatex.Token;
import eu.interedition.collatex.graph.VariantGraph;
import eu.interedition.collatex.graph.VariantGraphVertex;
import eu.interedition.collatex.input.SimpleWitness;
import eu.interedition.collatex.matching.EqualityTokenComparator;

public class MatrixLinkerTest extends AbstractTest {

  @Ignore
	@Test
  public void test1() {
  	SimpleWitness[] sw = createWitnesses("A B C A B","A B C A B");
    int baseWitness = 0;
		int posBaseWitness = 0;
  	int secondWitness = 1;
  	int posSecondWitness = 0;
  	
		VariantGraph vg = collate(sw[posBaseWitness]);
  	MatrixLinker linker = new MatrixLinker();
  	Map<Token, VariantGraphVertex> link = linker.link(vg,sw[1],new EqualityTokenComparator());

		compareWitnesses(sw, baseWitness, posBaseWitness, secondWitness,
        posSecondWitness, link);
  }
  
  @Test
  public void testBuildMatrix() {
  	SimpleWitness[] sw = createWitnesses("A B C A B","A B C A B");
		VariantGraph vg = collate(sw[0]);
  	MatrixLinker linker = new MatrixLinker();
  	SparseMatrix buildMatrix = linker.buildMatrix(vg,sw[1],new EqualityTokenComparator());
  	assertTrue(buildMatrix.at(0, 0));
  	assertTrue(buildMatrix.at(1, 1));
  	assertTrue(buildMatrix.at(1, 4));
  	assertTrue(buildMatrix.at(2, 2));
  	assertTrue(buildMatrix.at(0, 3));
  	assertTrue(buildMatrix.at(3, 0));
  	assertTrue(buildMatrix.at(3, 3));
  	assertTrue(buildMatrix.at(4, 1));
  	assertTrue(buildMatrix.at(4, 4));
  	System.out.println(buildMatrix.toHtml());
  }
  
  @Test
  public void testAsymmatricMatrix() {
  	SimpleWitness[] sw = createWitnesses("A B A B C","A B C A B");
		VariantGraph vg = collate(sw[0]);
  	MatrixLinker linker = new MatrixLinker();
  	SparseMatrix buildMatrix = linker.buildMatrix(vg,sw[1],new EqualityTokenComparator());
  	assertTrue(buildMatrix.at(4, 2));
  }
  
  @Test
  public void testHermansText1() {
  	String textD1 = "Op den Atlantischen Oceaan voer een groote stoomer, de lucht was helder blauw, het water rimpelend satijn.";
  	String textD9 = "Over de Atlantische Oceaan voer een grote stomer. De lucht was helder blauw, het water rimpelend satijn.<p/>";
  	SimpleWitness[] sw = createWitnesses(textD1,textD9);
		VariantGraph vg = collate(sw[0]);
  	MatrixLinker linker = new MatrixLinker();
  	SparseMatrix buildMatrix = linker.buildMatrix(vg,sw[1],new EqualityTokenComparator());
//  	System.out.println(buildMatrix.toHtml());
  }
  
  @Test
  public void testHermansText2() {
  	String textD1 = "Op den Atlantischen Oceaan voer een groote stoomer. Onder de velen aan boojrd bevond zich een bruine, korte dikke man. <i> JSg </i> werd nooit zonder sigaar gezien. Zijn pantalon had lijnrechte vouwen in de pijpen, maar zat toch altijd vol rimpels. <b> De </b> pantalon werd naar boven toe breed, ontzaggelijk breed; hij omsloot den buik van den kleinen man als een soort balcon.";
  	String textD9 = "Op de Atlantische Oceaan voer een ontzaggelijk zeekasteel. Onder de vele passagiers aan boord, bevond zich een bruine, korte dikke man. Hij werd nooit zonder sigaar gezien. Zijn pantalon had lijnrechte vouwen in de pijpen, maar zat toch altijd vol rimpels. De pantalon werd naar boven toe breed, ongelofelijk breed: hij omsloot de buik van de kleine man als een soort balkon.";
  	SimpleWitness[] sw = createWitnesses(textD1,textD9);
		VariantGraph vg = collate(sw[0]);
  	MatrixLinker linker = new MatrixLinker();
  	SparseMatrix buildMatrix = linker.buildMatrix(vg,sw[1],new EqualityTokenComparator());
  	System.out.println(buildMatrix.toHtml());
  }
  
  @Test
  public void testRowLabels() {
  	String textD1 = "de het een";
  	String textD9 = "het een de";
  	SimpleWitness[] sw = createWitnesses(textD1,textD9);
		VariantGraph vg = collate(sw[0]);
  	MatrixLinker linker = new MatrixLinker();
  	SparseMatrix buildMatrix = linker.buildMatrix(vg,sw[1],new EqualityTokenComparator());
    ArrayList<String> labels = buildMatrix.rowLabels();
    assertEquals("de",labels.get(0));
    assertEquals("het",labels.get(1));
    assertEquals("een",labels.get(2));
  }
  
  @Test
  public void testColumnLabels() {
  	String textD1 = "de het een";
  	String textD9 = "het een de";
  	SimpleWitness[] sw = createWitnesses(textD1,textD9);
		VariantGraph vg = collate(sw[0]);
  	MatrixLinker linker = new MatrixLinker();
  	SparseMatrix buildMatrix = linker.buildMatrix(vg,sw[1],new EqualityTokenComparator());
    ArrayList<String> labels = buildMatrix.columnLabels();
    assertEquals("het",labels.get(0));
    assertEquals("een",labels.get(1));
    assertEquals("de",labels.get(2));
  }
  
  @Test
  public void testAllTrues() {
  	SimpleWitness[] sw = createWitnesses("A B A B C","A B C A B");
		VariantGraph vg = collate(sw[0]);
  	MatrixLinker linker = new MatrixLinker();
  	SparseMatrix buildMatrix = linker.buildMatrix(vg,sw[1],new EqualityTokenComparator());
  	ArrayList<Coordinate> allTrue = buildMatrix.allTrues();
  	assertEquals(9,allTrue.size());
  	assertTrue(allTrue.contains(new Coordinate(0,0)));
  	assertFalse(allTrue.contains(new Coordinate(1,0)));
  }
  
  @Test
  public void testCoordinates() {
  	Coordinate a = new Coordinate(0,0);
  	Coordinate b = new Coordinate(0,0);
  	Coordinate c = new Coordinate(1,1);
  	assertEquals(new Coordinate(0,0),a);
  	assertEquals(b, a);
  	assertFalse(a.equals(c));
  }
  
  @Test
  public void testBorders() {
  	Coordinate a = new Coordinate(0,0);
  	Coordinate b = new Coordinate(1,1);
  	Coordinate c = new Coordinate(2,1);
  	assertTrue(a.borders(b));
  	assertFalse(a.borders(c));
  	assertFalse(b.borders(c));
  }
  
  @Test
  public void testUndirectedIsland() {
  	UndirectedIsland isl = new UndirectedIsland();
  	isl.add(new Coordinate(0, 0));
  	assertEquals(1,isl.size());
  	isl.add(new Coordinate(0, 0));
  	assertEquals(1,isl.size());
  	isl.add(new Coordinate(0, 1));
  	assertEquals(1,isl.size());
  	isl.add(new Coordinate(2, 2));
  	assertEquals(1,isl.size());
  	assertTrue(isl.neighbour(new Coordinate(1,1)));
  	isl.add(new Coordinate(1, 1));
  	assertEquals(2,isl.size());
<<<<<<< HEAD
  	UndirectedIsland isl_2 = new UndirectedIsland();
  	isl_2.add(new Coordinate(1,4));
    assertTrue(isl.isCompetitor(isl_2));
  	UndirectedIsland isl_3 = new UndirectedIsland();
=======
  	Island isl_2 = new Island();
  	isl_2.add(new Coordinate(1,4));
    assertTrue(isl.isCompetitor(isl_2));
  	Island isl_3 = new Island();
>>>>>>> 7a60fe7e
  	isl_3.add(new Coordinate(2,2));
    assertFalse(isl.isCompetitor(isl_3));
}
  
  @Test
  public void testDirectedIsland() {
  	DirectedIsland isl = new DirectedIsland();
  	isl.add(new Coordinate(0, 0));
  	assertEquals(1,isl.size());
  	assertEquals(0,isl.direction());
  	isl.add(new Coordinate(1, 1));
  	assertEquals(2,isl.size());
  	assertEquals(1,isl.direction());
  	isl.add(new Coordinate(2, 2));
  	assertEquals(3,isl.size());
  	assertEquals(1,isl.direction());
  }
  
  @Ignore
  @Test
  public void testIslandVersions() {
<<<<<<< HEAD
  	UndirectedIsland isl_1 = new UndirectedIsland();
  	isl_1.add(new Coordinate(2,0));
  	isl_1.add(new Coordinate(1,1));
  	isl_1.add(new Coordinate(2,2));
    assertEquals(2,isl_1.numOfVersions());
    isl_1.add(new Coordinate(3,1));
    assertEquals(4,isl_1.numOfVersions());
    isl_1.add(new Coordinate(1,3));
    assertEquals(4,isl_1.numOfVersions());
//  add in different order
    isl_1 = new UndirectedIsland();
=======
  	Island isl_1 = new Island();
>>>>>>> 7a60fe7e
  	isl_1.add(new Coordinate(2,0));
  	isl_1.add(new Coordinate(1,1));
  	isl_1.add(new Coordinate(2,2));
    assertEquals(2,isl_1.numOfVersions());
    isl_1.add(new Coordinate(1,3));
    assertEquals(3,isl_1.numOfVersions());
<<<<<<< HEAD
    isl_1.add(new Coordinate(3,1));
    assertEquals(4,isl_1.numOfVersions());
=======
>>>>>>> 7a60fe7e
  }
  
  @Test
  public void testArchipelago() {
  	Archipelago arch = new Archipelago();
  	UndirectedIsland isl_1 = new UndirectedIsland();
  	isl_1.add(new Coordinate(0,0));
  	isl_1.add(new Coordinate(1,1));
  	arch.add(isl_1);
  	UndirectedIsland isl_2 = new UndirectedIsland();
  	isl_2.add(new Coordinate(2,2));
  	isl_2.add(new Coordinate(3,3));
  	arch.add(isl_2);
  	assertEquals(2, arch.size());
  	assertTrue(isl_1.overlap(isl_2));
  	arch.mergeIslands();
  	assertEquals(1, arch.size());
  }
  
  @Test
  public void testIslands() {
  	SimpleWitness[] sw = createWitnesses("A B C A B","A B C A B");
		VariantGraph vg = collate(sw[0]);
  	MatrixLinker linker = new MatrixLinker();
  	SparseMatrix buildMatrix = linker.buildMatrix(vg,sw[1],new EqualityTokenComparator());
  	Archipelago islands = buildMatrix.getIslands();
  	System.out.println("size: "+islands.size());
  	assertEquals(3, islands.size());
  }

	private void compareWitnesses(SimpleWitness[] sw, int baseWitness,
      int posBaseWitness, int secondWitness, int posSecondWitness,
      Map<Token, VariantGraphVertex> link) {
	  List<Token> lt = sw[secondWitness].getTokens();
    VariantGraphVertex variantGraphVertex = link.get(lt.get(posSecondWitness));
    
    Set<Token> tokens = variantGraphVertex.tokens();
    Token next = tokens.iterator().next();
		assertEquals(sw[baseWitness].getTokens().get(posBaseWitness),next);
  }
  
 
}
<|MERGE_RESOLUTION|>--- conflicted
+++ resolved
@@ -1,266 +1,246 @@
-package eu.interedition.collatex.MatrixLinker;
-
-import static org.junit.Assert.assertEquals;
-import static org.junit.Assert.assertFalse;
-import static org.junit.Assert.assertTrue;
-
-import java.util.ArrayList;
-import java.util.List;
-import java.util.Map;
-import java.util.Set;
-
-import org.junit.Ignore;
-import org.junit.Test;
-
-import com.google.common.collect.ArrayTable;
-
-import eu.interedition.collatex.AbstractTest;
-import eu.interedition.collatex.Token;
-import eu.interedition.collatex.graph.VariantGraph;
-import eu.interedition.collatex.graph.VariantGraphVertex;
-import eu.interedition.collatex.input.SimpleWitness;
-import eu.interedition.collatex.matching.EqualityTokenComparator;
-
-public class MatrixLinkerTest extends AbstractTest {
-
-  @Ignore
-	@Test
-  public void test1() {
-  	SimpleWitness[] sw = createWitnesses("A B C A B","A B C A B");
-    int baseWitness = 0;
-		int posBaseWitness = 0;
-  	int secondWitness = 1;
-  	int posSecondWitness = 0;
-  	
-		VariantGraph vg = collate(sw[posBaseWitness]);
-  	MatrixLinker linker = new MatrixLinker();
-  	Map<Token, VariantGraphVertex> link = linker.link(vg,sw[1],new EqualityTokenComparator());
-
-		compareWitnesses(sw, baseWitness, posBaseWitness, secondWitness,
-        posSecondWitness, link);
-  }
-  
-  @Test
-  public void testBuildMatrix() {
-  	SimpleWitness[] sw = createWitnesses("A B C A B","A B C A B");
-		VariantGraph vg = collate(sw[0]);
-  	MatrixLinker linker = new MatrixLinker();
-  	SparseMatrix buildMatrix = linker.buildMatrix(vg,sw[1],new EqualityTokenComparator());
-  	assertTrue(buildMatrix.at(0, 0));
-  	assertTrue(buildMatrix.at(1, 1));
-  	assertTrue(buildMatrix.at(1, 4));
-  	assertTrue(buildMatrix.at(2, 2));
-  	assertTrue(buildMatrix.at(0, 3));
-  	assertTrue(buildMatrix.at(3, 0));
-  	assertTrue(buildMatrix.at(3, 3));
-  	assertTrue(buildMatrix.at(4, 1));
-  	assertTrue(buildMatrix.at(4, 4));
-  	System.out.println(buildMatrix.toHtml());
-  }
-  
-  @Test
-  public void testAsymmatricMatrix() {
-  	SimpleWitness[] sw = createWitnesses("A B A B C","A B C A B");
-		VariantGraph vg = collate(sw[0]);
-  	MatrixLinker linker = new MatrixLinker();
-  	SparseMatrix buildMatrix = linker.buildMatrix(vg,sw[1],new EqualityTokenComparator());
-  	assertTrue(buildMatrix.at(4, 2));
-  }
-  
-  @Test
-  public void testHermansText1() {
-  	String textD1 = "Op den Atlantischen Oceaan voer een groote stoomer, de lucht was helder blauw, het water rimpelend satijn.";
-  	String textD9 = "Over de Atlantische Oceaan voer een grote stomer. De lucht was helder blauw, het water rimpelend satijn.<p/>";
-  	SimpleWitness[] sw = createWitnesses(textD1,textD9);
-		VariantGraph vg = collate(sw[0]);
-  	MatrixLinker linker = new MatrixLinker();
-  	SparseMatrix buildMatrix = linker.buildMatrix(vg,sw[1],new EqualityTokenComparator());
-//  	System.out.println(buildMatrix.toHtml());
-  }
-  
-  @Test
-  public void testHermansText2() {
-  	String textD1 = "Op den Atlantischen Oceaan voer een groote stoomer. Onder de velen aan boojrd bevond zich een bruine, korte dikke man. <i> JSg </i> werd nooit zonder sigaar gezien. Zijn pantalon had lijnrechte vouwen in de pijpen, maar zat toch altijd vol rimpels. <b> De </b> pantalon werd naar boven toe breed, ontzaggelijk breed; hij omsloot den buik van den kleinen man als een soort balcon.";
-  	String textD9 = "Op de Atlantische Oceaan voer een ontzaggelijk zeekasteel. Onder de vele passagiers aan boord, bevond zich een bruine, korte dikke man. Hij werd nooit zonder sigaar gezien. Zijn pantalon had lijnrechte vouwen in de pijpen, maar zat toch altijd vol rimpels. De pantalon werd naar boven toe breed, ongelofelijk breed: hij omsloot de buik van de kleine man als een soort balkon.";
-  	SimpleWitness[] sw = createWitnesses(textD1,textD9);
-		VariantGraph vg = collate(sw[0]);
-  	MatrixLinker linker = new MatrixLinker();
-  	SparseMatrix buildMatrix = linker.buildMatrix(vg,sw[1],new EqualityTokenComparator());
-  	System.out.println(buildMatrix.toHtml());
-  }
-  
-  @Test
-  public void testRowLabels() {
-  	String textD1 = "de het een";
-  	String textD9 = "het een de";
-  	SimpleWitness[] sw = createWitnesses(textD1,textD9);
-		VariantGraph vg = collate(sw[0]);
-  	MatrixLinker linker = new MatrixLinker();
-  	SparseMatrix buildMatrix = linker.buildMatrix(vg,sw[1],new EqualityTokenComparator());
-    ArrayList<String> labels = buildMatrix.rowLabels();
-    assertEquals("de",labels.get(0));
-    assertEquals("het",labels.get(1));
-    assertEquals("een",labels.get(2));
-  }
-  
-  @Test
-  public void testColumnLabels() {
-  	String textD1 = "de het een";
-  	String textD9 = "het een de";
-  	SimpleWitness[] sw = createWitnesses(textD1,textD9);
-		VariantGraph vg = collate(sw[0]);
-  	MatrixLinker linker = new MatrixLinker();
-  	SparseMatrix buildMatrix = linker.buildMatrix(vg,sw[1],new EqualityTokenComparator());
-    ArrayList<String> labels = buildMatrix.columnLabels();
-    assertEquals("het",labels.get(0));
-    assertEquals("een",labels.get(1));
-    assertEquals("de",labels.get(2));
-  }
-  
-  @Test
-  public void testAllTrues() {
-  	SimpleWitness[] sw = createWitnesses("A B A B C","A B C A B");
-		VariantGraph vg = collate(sw[0]);
-  	MatrixLinker linker = new MatrixLinker();
-  	SparseMatrix buildMatrix = linker.buildMatrix(vg,sw[1],new EqualityTokenComparator());
-  	ArrayList<Coordinate> allTrue = buildMatrix.allTrues();
-  	assertEquals(9,allTrue.size());
-  	assertTrue(allTrue.contains(new Coordinate(0,0)));
-  	assertFalse(allTrue.contains(new Coordinate(1,0)));
-  }
-  
-  @Test
-  public void testCoordinates() {
-  	Coordinate a = new Coordinate(0,0);
-  	Coordinate b = new Coordinate(0,0);
-  	Coordinate c = new Coordinate(1,1);
-  	assertEquals(new Coordinate(0,0),a);
-  	assertEquals(b, a);
-  	assertFalse(a.equals(c));
-  }
-  
-  @Test
-  public void testBorders() {
-  	Coordinate a = new Coordinate(0,0);
-  	Coordinate b = new Coordinate(1,1);
-  	Coordinate c = new Coordinate(2,1);
-  	assertTrue(a.borders(b));
-  	assertFalse(a.borders(c));
-  	assertFalse(b.borders(c));
-  }
-  
-  @Test
-  public void testUndirectedIsland() {
-  	UndirectedIsland isl = new UndirectedIsland();
-  	isl.add(new Coordinate(0, 0));
-  	assertEquals(1,isl.size());
-  	isl.add(new Coordinate(0, 0));
-  	assertEquals(1,isl.size());
-  	isl.add(new Coordinate(0, 1));
-  	assertEquals(1,isl.size());
-  	isl.add(new Coordinate(2, 2));
-  	assertEquals(1,isl.size());
-  	assertTrue(isl.neighbour(new Coordinate(1,1)));
-  	isl.add(new Coordinate(1, 1));
-  	assertEquals(2,isl.size());
-<<<<<<< HEAD
-  	UndirectedIsland isl_2 = new UndirectedIsland();
-  	isl_2.add(new Coordinate(1,4));
-    assertTrue(isl.isCompetitor(isl_2));
-  	UndirectedIsland isl_3 = new UndirectedIsland();
-=======
-  	Island isl_2 = new Island();
-  	isl_2.add(new Coordinate(1,4));
-    assertTrue(isl.isCompetitor(isl_2));
-  	Island isl_3 = new Island();
->>>>>>> 7a60fe7e
-  	isl_3.add(new Coordinate(2,2));
-    assertFalse(isl.isCompetitor(isl_3));
-}
-  
-  @Test
-  public void testDirectedIsland() {
-  	DirectedIsland isl = new DirectedIsland();
-  	isl.add(new Coordinate(0, 0));
-  	assertEquals(1,isl.size());
-  	assertEquals(0,isl.direction());
-  	isl.add(new Coordinate(1, 1));
-  	assertEquals(2,isl.size());
-  	assertEquals(1,isl.direction());
-  	isl.add(new Coordinate(2, 2));
-  	assertEquals(3,isl.size());
-  	assertEquals(1,isl.direction());
-  }
-  
-  @Ignore
-  @Test
-  public void testIslandVersions() {
-<<<<<<< HEAD
-  	UndirectedIsland isl_1 = new UndirectedIsland();
-  	isl_1.add(new Coordinate(2,0));
-  	isl_1.add(new Coordinate(1,1));
-  	isl_1.add(new Coordinate(2,2));
-    assertEquals(2,isl_1.numOfVersions());
-    isl_1.add(new Coordinate(3,1));
-    assertEquals(4,isl_1.numOfVersions());
-    isl_1.add(new Coordinate(1,3));
-    assertEquals(4,isl_1.numOfVersions());
-//  add in different order
-    isl_1 = new UndirectedIsland();
-=======
-  	Island isl_1 = new Island();
->>>>>>> 7a60fe7e
-  	isl_1.add(new Coordinate(2,0));
-  	isl_1.add(new Coordinate(1,1));
-  	isl_1.add(new Coordinate(2,2));
-    assertEquals(2,isl_1.numOfVersions());
-    isl_1.add(new Coordinate(1,3));
-    assertEquals(3,isl_1.numOfVersions());
-<<<<<<< HEAD
-    isl_1.add(new Coordinate(3,1));
-    assertEquals(4,isl_1.numOfVersions());
-=======
->>>>>>> 7a60fe7e
-  }
-  
-  @Test
-  public void testArchipelago() {
-  	Archipelago arch = new Archipelago();
-  	UndirectedIsland isl_1 = new UndirectedIsland();
-  	isl_1.add(new Coordinate(0,0));
-  	isl_1.add(new Coordinate(1,1));
-  	arch.add(isl_1);
-  	UndirectedIsland isl_2 = new UndirectedIsland();
-  	isl_2.add(new Coordinate(2,2));
-  	isl_2.add(new Coordinate(3,3));
-  	arch.add(isl_2);
-  	assertEquals(2, arch.size());
-  	assertTrue(isl_1.overlap(isl_2));
-  	arch.mergeIslands();
-  	assertEquals(1, arch.size());
-  }
-  
-  @Test
-  public void testIslands() {
-  	SimpleWitness[] sw = createWitnesses("A B C A B","A B C A B");
-		VariantGraph vg = collate(sw[0]);
-  	MatrixLinker linker = new MatrixLinker();
-  	SparseMatrix buildMatrix = linker.buildMatrix(vg,sw[1],new EqualityTokenComparator());
-  	Archipelago islands = buildMatrix.getIslands();
-  	System.out.println("size: "+islands.size());
-  	assertEquals(3, islands.size());
-  }
-
-	private void compareWitnesses(SimpleWitness[] sw, int baseWitness,
-      int posBaseWitness, int secondWitness, int posSecondWitness,
-      Map<Token, VariantGraphVertex> link) {
-	  List<Token> lt = sw[secondWitness].getTokens();
-    VariantGraphVertex variantGraphVertex = link.get(lt.get(posSecondWitness));
-    
-    Set<Token> tokens = variantGraphVertex.tokens();
-    Token next = tokens.iterator().next();
-		assertEquals(sw[baseWitness].getTokens().get(posBaseWitness),next);
-  }
-  
- 
-}
+package eu.interedition.collatex.MatrixLinker;
+
+import static org.junit.Assert.assertEquals;
+import static org.junit.Assert.assertFalse;
+import static org.junit.Assert.assertTrue;
+
+import java.util.ArrayList;
+import java.util.List;
+import java.util.Map;
+import java.util.Set;
+
+import org.junit.Ignore;
+import org.junit.Test;
+
+import com.google.common.collect.ArrayTable;
+
+import eu.interedition.collatex.AbstractTest;
+import eu.interedition.collatex.Token;
+import eu.interedition.collatex.graph.VariantGraph;
+import eu.interedition.collatex.graph.VariantGraphVertex;
+import eu.interedition.collatex.input.SimpleWitness;
+import eu.interedition.collatex.matching.EqualityTokenComparator;
+
+public class MatrixLinkerTest extends AbstractTest {
+
+  @Ignore
+	@Test
+  public void test1() {
+  	SimpleWitness[] sw = createWitnesses("A B C A B","A B C A B");
+    int baseWitness = 0;
+		int posBaseWitness = 0;
+  	int secondWitness = 1;
+  	int posSecondWitness = 0;
+  	
+		VariantGraph vg = collate(sw[posBaseWitness]);
+  	MatrixLinker linker = new MatrixLinker();
+  	Map<Token, VariantGraphVertex> link = linker.link(vg,sw[1],new EqualityTokenComparator());
+
+		compareWitnesses(sw, baseWitness, posBaseWitness, secondWitness,
+        posSecondWitness, link);
+  }
+  
+  @Test
+  public void testBuildMatrix() {
+  	SimpleWitness[] sw = createWitnesses("A B C A B","A B C A B");
+		VariantGraph vg = collate(sw[0]);
+  	MatrixLinker linker = new MatrixLinker();
+  	SparseMatrix buildMatrix = linker.buildMatrix(vg,sw[1],new EqualityTokenComparator());
+  	assertTrue(buildMatrix.at(0, 0));
+  	assertTrue(buildMatrix.at(1, 1));
+  	assertTrue(buildMatrix.at(1, 4));
+  	assertTrue(buildMatrix.at(2, 2));
+  	assertTrue(buildMatrix.at(0, 3));
+  	assertTrue(buildMatrix.at(3, 0));
+  	assertTrue(buildMatrix.at(3, 3));
+  	assertTrue(buildMatrix.at(4, 1));
+  	assertTrue(buildMatrix.at(4, 4));
+  	System.out.println(buildMatrix.toHtml());
+  }
+  
+  @Test
+  public void testAsymmatricMatrix() {
+  	SimpleWitness[] sw = createWitnesses("A B A B C","A B C A B");
+		VariantGraph vg = collate(sw[0]);
+  	MatrixLinker linker = new MatrixLinker();
+  	SparseMatrix buildMatrix = linker.buildMatrix(vg,sw[1],new EqualityTokenComparator());
+  	assertTrue(buildMatrix.at(4, 2));
+  }
+  
+  @Test
+  public void testHermansText1() {
+  	String textD1 = "Op den Atlantischen Oceaan voer een groote stoomer, de lucht was helder blauw, het water rimpelend satijn.";
+  	String textD9 = "Over de Atlantische Oceaan voer een grote stomer. De lucht was helder blauw, het water rimpelend satijn.<p/>";
+  	SimpleWitness[] sw = createWitnesses(textD1,textD9);
+		VariantGraph vg = collate(sw[0]);
+  	MatrixLinker linker = new MatrixLinker();
+  	SparseMatrix buildMatrix = linker.buildMatrix(vg,sw[1],new EqualityTokenComparator());
+//  	System.out.println(buildMatrix.toHtml());
+  }
+  
+  @Test
+  public void testHermansText2() {
+  	String textD1 = "Op den Atlantischen Oceaan voer een groote stoomer. Onder de velen aan boojrd bevond zich een bruine, korte dikke man. <i> JSg </i> werd nooit zonder sigaar gezien. Zijn pantalon had lijnrechte vouwen in de pijpen, maar zat toch altijd vol rimpels. <b> De </b> pantalon werd naar boven toe breed, ontzaggelijk breed; hij omsloot den buik van den kleinen man als een soort balcon.";
+  	String textD9 = "Op de Atlantische Oceaan voer een ontzaggelijk zeekasteel. Onder de vele passagiers aan boord, bevond zich een bruine, korte dikke man. Hij werd nooit zonder sigaar gezien. Zijn pantalon had lijnrechte vouwen in de pijpen, maar zat toch altijd vol rimpels. De pantalon werd naar boven toe breed, ongelofelijk breed: hij omsloot de buik van de kleine man als een soort balkon.";
+  	SimpleWitness[] sw = createWitnesses(textD1,textD9);
+		VariantGraph vg = collate(sw[0]);
+  	MatrixLinker linker = new MatrixLinker();
+  	SparseMatrix buildMatrix = linker.buildMatrix(vg,sw[1],new EqualityTokenComparator());
+  	System.out.println(buildMatrix.toHtml());
+  }
+  
+  @Test
+  public void testRowLabels() {
+  	String textD1 = "de het een";
+  	String textD9 = "het een de";
+  	SimpleWitness[] sw = createWitnesses(textD1,textD9);
+		VariantGraph vg = collate(sw[0]);
+  	MatrixLinker linker = new MatrixLinker();
+  	SparseMatrix buildMatrix = linker.buildMatrix(vg,sw[1],new EqualityTokenComparator());
+    ArrayList<String> labels = buildMatrix.rowLabels();
+    assertEquals("de",labels.get(0));
+    assertEquals("het",labels.get(1));
+    assertEquals("een",labels.get(2));
+  }
+  
+  @Test
+  public void testColumnLabels() {
+  	String textD1 = "de het een";
+  	String textD9 = "het een de";
+  	SimpleWitness[] sw = createWitnesses(textD1,textD9);
+		VariantGraph vg = collate(sw[0]);
+  	MatrixLinker linker = new MatrixLinker();
+  	SparseMatrix buildMatrix = linker.buildMatrix(vg,sw[1],new EqualityTokenComparator());
+    ArrayList<String> labels = buildMatrix.columnLabels();
+    assertEquals("het",labels.get(0));
+    assertEquals("een",labels.get(1));
+    assertEquals("de",labels.get(2));
+  }
+  
+  @Test
+  public void testAllTrues() {
+  	SimpleWitness[] sw = createWitnesses("A B A B C","A B C A B");
+		VariantGraph vg = collate(sw[0]);
+  	MatrixLinker linker = new MatrixLinker();
+  	SparseMatrix buildMatrix = linker.buildMatrix(vg,sw[1],new EqualityTokenComparator());
+  	ArrayList<Coordinate> allTrue = buildMatrix.allTrues();
+  	assertEquals(9,allTrue.size());
+  	assertTrue(allTrue.contains(new Coordinate(0,0)));
+  	assertFalse(allTrue.contains(new Coordinate(1,0)));
+  }
+  
+  @Test
+  public void testCoordinates() {
+  	Coordinate a = new Coordinate(0,0);
+  	Coordinate b = new Coordinate(0,0);
+  	Coordinate c = new Coordinate(1,1);
+  	assertEquals(new Coordinate(0,0),a);
+  	assertEquals(b, a);
+  	assertFalse(a.equals(c));
+  }
+  
+  @Test
+  public void testBorders() {
+  	Coordinate a = new Coordinate(0,0);
+  	Coordinate b = new Coordinate(1,1);
+  	Coordinate c = new Coordinate(2,1);
+  	assertTrue(a.borders(b));
+  	assertFalse(a.borders(c));
+  	assertFalse(b.borders(c));
+  }
+  
+  @Test
+  public void testUndirectedIsland() {
+  	UndirectedIsland isl = new UndirectedIsland();
+  	isl.add(new Coordinate(0, 0));
+  	assertEquals(1,isl.size());
+  	isl.add(new Coordinate(0, 0));
+  	assertEquals(1,isl.size());
+  	isl.add(new Coordinate(0, 1));
+  	assertEquals(1,isl.size());
+  	isl.add(new Coordinate(2, 2));
+  	assertEquals(1,isl.size());
+  	assertTrue(isl.neighbour(new Coordinate(1,1)));
+  	isl.add(new Coordinate(1, 1));
+  	assertEquals(2,isl.size());
+}
+  
+  @Test
+  public void testDirectedIsland() {
+  	DirectedIsland isl = new DirectedIsland();
+  	isl.add(new Coordinate(0, 0));
+  	assertEquals(1,isl.size());
+  	assertEquals(0,isl.direction());
+  	isl.add(new Coordinate(1, 1));
+  	assertEquals(2,isl.size());
+  	assertEquals(1,isl.direction());
+  	isl.add(new Coordinate(2, 2));
+  	assertEquals(3,isl.size());
+  	assertEquals(1,isl.direction());
+  }
+  
+  @Ignore
+  @Test
+  public void testIslandVersions() {
+  	UndirectedIsland isl_1 = new UndirectedIsland();
+  	isl_1.add(new Coordinate(2,0));
+  	isl_1.add(new Coordinate(1,1));
+  	isl_1.add(new Coordinate(2,2));
+    assertEquals(2,isl_1.numOfVersions());
+    isl_1.add(new Coordinate(3,1));
+    assertEquals(4,isl_1.numOfVersions());
+    isl_1.add(new Coordinate(1,3));
+    assertEquals(4,isl_1.numOfVersions());
+//  add in different order
+    isl_1 = new UndirectedIsland();
+  	isl_1.add(new Coordinate(2,0));
+  	isl_1.add(new Coordinate(1,1));
+  	isl_1.add(new Coordinate(2,2));
+    assertEquals(2,isl_1.numOfVersions());
+    isl_1.add(new Coordinate(1,3));
+    assertEquals(3,isl_1.numOfVersions());
+    isl_1.add(new Coordinate(3,1));
+    assertEquals(4,isl_1.numOfVersions());
+  }
+  
+  @Test
+  public void testArchipelago() {
+  	Archipelago arch = new Archipelago();
+  	UndirectedIsland isl_1 = new UndirectedIsland();
+  	isl_1.add(new Coordinate(0,0));
+  	isl_1.add(new Coordinate(1,1));
+  	arch.add(isl_1);
+  	UndirectedIsland isl_2 = new UndirectedIsland();
+  	isl_2.add(new Coordinate(2,2));
+  	isl_2.add(new Coordinate(3,3));
+  	arch.add(isl_2);
+  	assertEquals(2, arch.size());
+  	assertTrue(isl_1.overlap(isl_2));
+  	arch.mergeIslands();
+  	assertEquals(1, arch.size());
+  }
+  
+  @Test
+  public void testIslands() {
+  	SimpleWitness[] sw = createWitnesses("A B C A B","A B C A B");
+		VariantGraph vg = collate(sw[0]);
+  	MatrixLinker linker = new MatrixLinker();
+  	SparseMatrix buildMatrix = linker.buildMatrix(vg,sw[1],new EqualityTokenComparator());
+  	Archipelago islands = buildMatrix.getIslands();
+  	System.out.println("size: "+islands.size());
+  	assertEquals(3, islands.size());
+  }
+
+	private void compareWitnesses(SimpleWitness[] sw, int baseWitness,
+      int posBaseWitness, int secondWitness, int posSecondWitness,
+      Map<Token, VariantGraphVertex> link) {
+	  List<Token> lt = sw[secondWitness].getTokens();
+    VariantGraphVertex variantGraphVertex = link.get(lt.get(posSecondWitness));
+    
+    Set<Token> tokens = variantGraphVertex.tokens();
+    Token next = tokens.iterator().next();
+		assertEquals(sw[baseWitness].getTokens().get(posBaseWitness),next);
+  }
+  
+ 
+}