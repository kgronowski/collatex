--- conflicted
+++ resolved
@@ -1,59 +1,51 @@
-/**
- * CollateX - a Java library for collating textual sources,
- * for example, to produce an apparatus.
- *
- * Copyright (C) 2010 ESF COST Action "Interedition".
- *
- * This program is free software: you can redistribute it and/or modify
- * it under the terms of the GNU General Public License as published by
- * the Free Software Foundation, either version 3 of the License, or
- * (at your option) any later version.
- *
- * This program is distributed in the hope that it will be useful,
- * but WITHOUT ANY WARRANTY; without even the implied warranty of
- * MERCHANTABILITY or FITNESS FOR A PARTICULAR PURPOSE.  See the
- * GNU General Public License for more details.
- *
- * You should have received a copy of the GNU General Public License
- * along with this program.  If not, see <http://www.gnu.org/licenses/>.
- */
-
-package eu.interedition.collatex2.interfaces;
-
-import java.util.Collection;
-import java.util.List;
-
-<<<<<<< HEAD
-public interface IWitness extends ITokenContainer {
-=======
-/**
- * IWitness
- * 
- * Representation of a single textual witness
- *
- */
-public interface IWitness {
->>>>>>> 708bc9b9
-
-  // Note: This should return a non-modifiable container
-  List<INormalizedToken> getTokens();
-
-  IPhrase createPhrase(final int startPosition, final int endPosition);
-
-  int size();
-
-  String getSigil();
-
-<<<<<<< HEAD
-=======
-  //TODO: remove method!
-  //TODO: Think about python bindings!
-  List<String> findRepeatingTokens();
-
-  ITokenIndex getTokenIndex(List<String> repeatedTokens);
-
-  //TODO: remove method!
-  Collection<? extends String> getRepeatedTokens();
-
->>>>>>> 708bc9b9
-}
+/**
+ * CollateX - a Java library for collating textual sources,
+ * for example, to produce an apparatus.
+ *
+ * Copyright (C) 2010 ESF COST Action "Interedition".
+ *
+ * This program is free software: you can redistribute it and/or modify
+ * it under the terms of the GNU General Public License as published by
+ * the Free Software Foundation, either version 3 of the License, or
+ * (at your option) any later version.
+ *
+ * This program is distributed in the hope that it will be useful,
+ * but WITHOUT ANY WARRANTY; without even the implied warranty of
+ * MERCHANTABILITY or FITNESS FOR A PARTICULAR PURPOSE.  See the
+ * GNU General Public License for more details.
+ *
+ * You should have received a copy of the GNU General Public License
+ * along with this program.  If not, see <http://www.gnu.org/licenses/>.
+ */
+
+package eu.interedition.collatex2.interfaces;
+
+import java.util.Collection;
+import java.util.List;
+
+/**
+ * IWitness
+ * 
+ * Representation of a single textual witness
+ *
+ */
+public interface IWitness extends ITokenContainer {
+
+  // Note: This should return a non-modifiable container
+  List<INormalizedToken> getTokens();
+
+  IPhrase createPhrase(final int startPosition, final int endPosition);
+
+  int size();
+
+  String getSigil();
+
+  //TODO: remove method!
+  //TODO: Think about python bindings!
+  List<String> findRepeatingTokens();
+
+  ITokenIndex getTokenIndex(List<String> repeatedTokens);
+
+  //TODO: remove method!
+  Collection<? extends String> getRepeatedTokens();
+}