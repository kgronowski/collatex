/**
 * CollateX - a Java library for collating textual sources,
 * for example, to produce an apparatus.
 *
 * Copyright (C) 2010 ESF COST Action "Interedition".
 *
 * This program is free software: you can redistribute it and/or modify
 * it under the terms of the GNU General Public License as published by
 * the Free Software Foundation, either version 3 of the License, or
 * (at your option) any later version.
 *
 * This program is distributed in the hope that it will be useful,
 * but WITHOUT ANY WARRANTY; without even the implied warranty of
 * MERCHANTABILITY or FITNESS FOR A PARTICULAR PURPOSE.  See the
 * GNU General Public License for more details.
 *
 * You should have received a copy of the GNU General Public License
 * along with this program.  If not, see <http://www.gnu.org/licenses/>.
 */

package eu.interedition.collatex2.interfaces;


/**
 * 
 * A row of an alignment table which represents a single witness
 * 
 * 
 * TODO: consider whether this should be an inner interface since an IRow must exist within the context of an IAlignmentTable so the rows and columns will probably end up in the alignment table.
 *
 */
public interface IColumn extends Iterable<ICell> {
	
  /**
   * get the position of this column within the alignment table
   * 
   * @return the position of this column
   */
  int getPosition();
<<<<<<< HEAD
  
  /**
   * get the internal representation of the alignment column
   * This is only intended for internal use
   * 
   * @return the internal alignment column
   */
  IInternalColumn getInternalColumn();
  
 }

=======

  void setPosition(int position);

  ColumnState getState();

  List<String> getSigla();

  void accept(IAlignmentTableVisitor visitor);

}

>>>>>>> 4ab1fda8
<|MERGE_RESOLUTION|>--- conflicted
+++ resolved
@@ -1,64 +1,49 @@
-/**
- * CollateX - a Java library for collating textual sources,
- * for example, to produce an apparatus.
- *
- * Copyright (C) 2010 ESF COST Action "Interedition".
- *
- * This program is free software: you can redistribute it and/or modify
- * it under the terms of the GNU General Public License as published by
- * the Free Software Foundation, either version 3 of the License, or
- * (at your option) any later version.
- *
- * This program is distributed in the hope that it will be useful,
- * but WITHOUT ANY WARRANTY; without even the implied warranty of
- * MERCHANTABILITY or FITNESS FOR A PARTICULAR PURPOSE.  See the
- * GNU General Public License for more details.
- *
- * You should have received a copy of the GNU General Public License
- * along with this program.  If not, see <http://www.gnu.org/licenses/>.
- */
-
-package eu.interedition.collatex2.interfaces;
-
-
-/**
- * 
- * A row of an alignment table which represents a single witness
- * 
- * 
- * TODO: consider whether this should be an inner interface since an IRow must exist within the context of an IAlignmentTable so the rows and columns will probably end up in the alignment table.
- *
- */
-public interface IColumn extends Iterable<ICell> {
-	
-  /**
-   * get the position of this column within the alignment table
-   * 
-   * @return the position of this column
-   */
-  int getPosition();
-<<<<<<< HEAD
-  
-  /**
-   * get the internal representation of the alignment column
-   * This is only intended for internal use
-   * 
-   * @return the internal alignment column
-   */
-  IInternalColumn getInternalColumn();
-  
- }
-
-=======
-
-  void setPosition(int position);
-
-  ColumnState getState();
-
-  List<String> getSigla();
-
-  void accept(IAlignmentTableVisitor visitor);
-
-}
-
->>>>>>> 4ab1fda8
+/**
+ * CollateX - a Java library for collating textual sources,
+ * for example, to produce an apparatus.
+ *
+ * Copyright (C) 2010 ESF COST Action "Interedition".
+ *
+ * This program is free software: you can redistribute it and/or modify
+ * it under the terms of the GNU General Public License as published by
+ * the Free Software Foundation, either version 3 of the License, or
+ * (at your option) any later version.
+ *
+ * This program is distributed in the hope that it will be useful,
+ * but WITHOUT ANY WARRANTY; without even the implied warranty of
+ * MERCHANTABILITY or FITNESS FOR A PARTICULAR PURPOSE.  See the
+ * GNU General Public License for more details.
+ *
+ * You should have received a copy of the GNU General Public License
+ * along with this program.  If not, see <http://www.gnu.org/licenses/>.
+ */
+
+package eu.interedition.collatex2.interfaces;
+
+
+/**
+ * 
+ * A row of an alignment table which represents a single witness
+ * 
+ * 
+ * TODO: consider whether this should be an inner interface since an IRow must exist within the context of an IAlignmentTable so the rows and columns will probably end up in the alignment table.
+ *
+ */
+public interface IColumn extends Iterable<ICell> {
+	
+  /**
+   * get the position of this column within the alignment table
+   * 
+   * @return the position of this column
+   */
+  int getPosition();
+  
+  /**
+   * get the internal representation of the alignment column
+   * This is only intended for internal use
+   * 
+   * @return the internal alignment column
+   */
+  IInternalColumn getInternalColumn();
+  
+}