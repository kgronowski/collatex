--- conflicted
+++ resolved
@@ -1,240 +1,232 @@
-package eu.interedition.collatex2.implementation.tokenmatching;
-
-import java.util.Collection;
-import java.util.Collections;
-import java.util.Comparator;
-import java.util.Iterator;
-import java.util.List;
-import java.util.Map;
-import java.util.Set;
-import java.util.Map.Entry;
-
-import org.slf4j.Logger;
-import org.slf4j.LoggerFactory;
-
-import com.google.common.collect.ArrayListMultimap;
-import com.google.common.collect.Lists;
-import com.google.common.collect.Maps;
-import com.google.common.collect.Multimap;
-import com.google.common.collect.Sets;
-
-import eu.interedition.collatex2.implementation.alignmenttable.Columns;
-import eu.interedition.collatex2.implementation.indexing.NullToken;
-import eu.interedition.collatex2.implementation.matching.Match;
-import eu.interedition.collatex2.input.Phrase;
-import eu.interedition.collatex2.interfaces.IAlignmentTable;
-import eu.interedition.collatex2.interfaces.IColumn;
-import eu.interedition.collatex2.interfaces.IInternalColumn;
-import eu.interedition.collatex2.interfaces.IColumns;
-import eu.interedition.collatex2.interfaces.IMatch;
-import eu.interedition.collatex2.interfaces.INormalizedToken;
-import eu.interedition.collatex2.interfaces.IPhrase;
-import eu.interedition.collatex2.interfaces.ITokenContainer;
-import eu.interedition.collatex2.interfaces.ITokenIndex;
-import eu.interedition.collatex2.interfaces.ITokenMatch;
-import eu.interedition.collatex2.interfaces.ITokenMatcher;
-import eu.interedition.collatex2.interfaces.IWitness;
-
-//TODO: remove explicit dependency on NullToken
-public class TokenIndexMatcher implements ITokenMatcher {
-  private static final Logger LOG = LoggerFactory.getLogger(TokenIndexMatcher.class);
-  private final ITokenContainer base;
-
-  public TokenIndexMatcher(ITokenContainer base) {
-    this.base = base;
-  }
-
-  public List<ITokenMatch> getMatches(IWitness witness) {
-    final List<String> repeatedTokens = combineRepeatedTokens(witness);
-    ITokenIndex baseIndex = base.getTokenIndex(repeatedTokens);
-    return findMatches(baseIndex, witness.getTokenIndex(repeatedTokens));
-  }
-
-  //TODO: change return type from List into Set?
-  private List<String> combineRepeatedTokens(final IWitness witness) {
-    final Set<String> repeatedTokens = Sets.newHashSet();
-    repeatedTokens.addAll(base.getRepeatedTokens());
-    repeatedTokens.addAll(witness.getRepeatedTokens());
-    return Lists.newArrayList(repeatedTokens);
-  }
-
-  private List<ITokenMatch> findMatches(final ITokenIndex tableIndex, final ITokenIndex tokenIndex) {
-    final List<PhraseMatch> matches = Lists.newArrayList();
-    final Set<String> keys = tokenIndex.keys();
-    for (final String key : keys) {
-      // IndexMatcher.LOG.debug("Looking for phrase: " + key);
-      if (tableIndex.contains(key)) {
-        // IndexMatcher.LOG.debug("FOUND!");
-        final IPhrase phrase = tokenIndex.getPhrase(key);
-        final IPhrase tablePhrase = tableIndex.getPhrase(key);
-        matches.add(new PhraseMatch(tablePhrase, phrase));
-      }
-    }
-    TokenIndexMatcher.LOG.debug("unfiltered matches: " + matches);
-    return joinOverlappingMatches(matches);
-  }
-
-  private List<ITokenMatch> joinOverlappingMatches(final List<PhraseMatch> matches) {
-    final List<ITokenMatch> newMatches = filterMatchesBasedOnPositionMatches(matches);
-    TokenIndexMatcher.LOG.debug("filtered matches: " + newMatches);
-    return newMatches;
-  }
-
-  // TODO: make IColumns Iterable!
-  // NOTE: There is a potential situation here where 1 column matches with
-  // multiple phrases
-  // NOTE: The other phrases are seen as additions, which causes too many empty
-  // columns
-  // NOTE: --> not the optimal alignment
-  @SuppressWarnings("boxing")
-  private List<ITokenMatch> filterMatchesBasedOnPositionMatches(final List<PhraseMatch> matches) {
-    final Map<Integer, INormalizedToken> tableTokenMap = Maps.newHashMap();
-    final Map<Integer, INormalizedToken> witnessTokenMap = Maps.newHashMap();
-    //BB niet hier al de SecondChoices uitfilteren, maar aangeven, zodat in getMatchesUsingWitnessIndex beslist kan worden welke alternatieven weg kunnen
-    //    List<PhraseMatch> filteredMatches = filterAwaySecondChoicesMultipleTokensOneColumn(filterAwaySecondChoicesMultipleColumnsOneToken(matches));
-    //    for (final PhraseMatch match : filteredMatches) {
-    for (final PhraseMatch match : matches) {
-      // step 1. Gather data
-      List<TokenPair> pairs = Lists.newArrayList();
-      final IPhrase tablePhrase = match.getTablePhrase();
-      final IPhrase witnessPhrase = match.getPhrase();
-      final Iterator<INormalizedToken> tokens = witnessPhrase.getTokens().iterator();
-      for (final INormalizedToken tableToken : tablePhrase.getTokens()) {
-        final INormalizedToken token = tokens.next();
-        // skip NullColumn and NullToken
-        if (!(tableToken instanceof NullToken)) {
-          pairs.add(new TokenPair(tableToken, token));
-        }
-      }
-      // step 2. Split phrase matches
-      for (TokenPair pair : pairs) {
-        final INormalizedToken column = pair.tableToken;
-        final INormalizedToken token = pair.witnessToken;
-        final int position = token.getPosition();
-        // System.out.println(column.getContent() + ":" + column.getSigil() +
-        // ":" + position);
-        tableTokenMap.put(position, column);
-        witnessTokenMap.put(position, token);
-      }
-    }
-    final List<ITokenMatch> newMatches = Lists.newArrayList();
-    final List<Integer> positions = Lists.newArrayList(tableTokenMap.keySet());
-    Collections.sort(positions); // TODO: remove sort here!
-    for (final Integer position : positions) {
-      final INormalizedToken tableToken = tableTokenMap.get(position);
-      final INormalizedToken token = witnessTokenMap.get(position);
-      final ITokenMatch newMatch = new TokenMatch(tableToken, token);
-      newMatches.add(newMatch);
-    }
-    return newMatches;
-  }
-
-  // check whether this match has an alternative that is equal in weight
-  // if so, then skip the alternative!
-  // NOTE: multiple columns match with the same token!
-  private static List<ITokenMatch> filterAwaySecondChoicesMultipleColumnsOneToken(List<ITokenMatch> matches) {
-    List<ITokenMatch> filteredMatches = Lists.newArrayList();
-    Multimap<INormalizedToken, INormalizedToken> baseToken2witnessToken = ArrayListMultimap.create();
-
-    for (final ITokenMatch match : matches) {
-      baseToken2witnessToken.put(match.getBaseToken(), match.getWitnessToken());
-    }
-
-    for (Entry<INormalizedToken, Collection<INormalizedToken>> entry : baseToken2witnessToken.asMap().entrySet()) {
-      INormalizedToken baseToken = entry.getKey();
-      Collection<INormalizedToken> witnessTokens = entry.getValue();
-      INormalizedToken witnessToken = witnessTokens.iterator().next();
-      filteredMatches.add(new TokenMatch(baseToken, witnessToken));
-    }
-
-    return filteredMatches;
-  }
-
-  // check whether this match has an alternative that is equal in weight
-  // if so, then skip the alternative!
-  // NOTE: multiple witness tokens match with the same table column!
-  private static List<ITokenMatch> filterAwaySecondChoicesMultipleTokensOneColumn(List<ITokenMatch> matches, Map<INormalizedToken, IInternalColumn> baseTokenToColumn) {
-    List<ITokenMatch> filteredMatches = Lists.newArrayList();
-    Multimap<INormalizedToken, INormalizedToken> witnessToken2baseToken = ArrayListMultimap.create();
-
-    for (final ITokenMatch match : matches) {
-      witnessToken2baseToken.put(match.getWitnessToken(), match.getBaseToken());
-    }
-
-    Multimap<INormalizedToken, IInternalColumn> witnessToken2column = ArrayListMultimap.create();
-    for (Entry<INormalizedToken, Collection<INormalizedToken>> entry : witnessToken2baseToken.asMap().entrySet()) {
-      INormalizedToken witnessToken = entry.getKey();
-      for (INormalizedToken baseToken : entry.getValue()) {
-        witnessToken2column.put(witnessToken, baseTokenToColumn.get(baseToken));
-      }
-    }
-
-    Map<INormalizedToken, IInternalColumn> columnForWitnessToken = Maps.newHashMap();
-    for (Entry<INormalizedToken, Collection<IInternalColumn>> entry : witnessToken2column.asMap().entrySet()) {
-      columnForWitnessToken.put(entry.getKey(), entry.getValue().iterator().next());
-    }
-
-    Map<IInternalColumn, INormalizedToken> columnToBaseToken = Maps.newHashMap();
-    for (Entry<INormalizedToken, IInternalColumn> entry : baseTokenToColumn.entrySet()) {
-      columnToBaseToken.put(entry.getValue(), entry.getKey());
-    }
-
-    for (Entry<INormalizedToken, IInternalColumn> entry : columnForWitnessToken.entrySet()) {
-      INormalizedToken witnessToken = entry.getKey();
-      INormalizedToken baseToken = columnToBaseToken.get(entry.getValue());
-      filteredMatches.add(new TokenMatch(baseToken, witnessToken));
-    }
-
-    return filteredMatches;
-  }
-
-  //NOTE: This method becomes legacy when the VariantGraph code is integrated!
-  public static List<IMatch> getMatchesUsingWitnessIndex(IAlignmentTable table, IWitness witness) {
-    // Map base tokens to IColumn
-<<<<<<< HEAD
-    Map<INormalizedToken, IInternalColumn> baseTokenToColumn = Maps.newLinkedHashMap();
-    for (IColumn col : table.getColumns()) {
-      for (String sigil : col.getInternalColumn().getSigli()) {
-        INormalizedToken baseToken = col.getInternalColumn().getToken(sigil);
-        baseTokenToColumn.put(baseToken, col.getInternalColumn());
-=======
-    Map<INormalizedToken, IColumn> baseTokenToColumn = Maps.newLinkedHashMap();
-    for (IColumn column : table.getColumns()) {
-      for (String sigil : column.getSigla()) {
-        INormalizedToken baseToken = column.getToken(sigil);
-        baseTokenToColumn.put(baseToken, column);
->>>>>>> 4ab1fda8
-      }
-    }
-    // Do the token matching
-    TokenIndexMatcher matcher = new TokenIndexMatcher(table);
-    // Convert matches to legacy
-    List<IMatch> result = Lists.newArrayList();
-    //BB hier is+ de alignmenttable aanwezig, en moet de informatie over multiple matches verwerkt worden, i.e. 
-    List<ITokenMatch> matches = matcher.getMatches(witness);
-    List<ITokenMatch> filteredMatches = filterAwaySecondChoicesMultipleColumnsOneToken(filterAwaySecondChoicesMultipleTokensOneColumn(matches, baseTokenToColumn));
-    for (ITokenMatch match : filteredMatches) {
-      INormalizedToken base = match.getBaseToken();
-      INormalizedToken witnessT = match.getWitnessToken();
-      IInternalColumn column = baseTokenToColumn.get(base);
-      IColumns columns = new Columns(Lists.newArrayList(column));
-      IPhrase phrase = new Phrase(Lists.newArrayList(witnessT));
-      IMatch columnMatch = new Match(columns, phrase);
-      result.add(columnMatch);
-    }
-    // System.out.println("!!"+result);
-    // Order results based on position in table
-    List<IMatch> ordered = Lists.newArrayList(result);
-    Comparator<? super IMatch> c = new Comparator<IMatch>() {
-
-      @Override
-      public int compare(IMatch o1, IMatch o2) {
-        return o1.getColumns().getBeginPosition() - o2.getColumns().getBeginPosition();
-      }
-
-    };
-    Collections.sort(ordered, c);
-    // System.out.println("!!"+ordered);
-    return ordered;
-  }
-}
+package eu.interedition.collatex2.implementation.tokenmatching;
+
+import java.util.Collection;
+import java.util.Collections;
+import java.util.Comparator;
+import java.util.Iterator;
+import java.util.List;
+import java.util.Map;
+import java.util.Set;
+import java.util.Map.Entry;
+
+import org.slf4j.Logger;
+import org.slf4j.LoggerFactory;
+
+import com.google.common.collect.ArrayListMultimap;
+import com.google.common.collect.Lists;
+import com.google.common.collect.Maps;
+import com.google.common.collect.Multimap;
+import com.google.common.collect.Sets;
+
+import eu.interedition.collatex2.implementation.alignmenttable.Columns;
+import eu.interedition.collatex2.implementation.indexing.NullToken;
+import eu.interedition.collatex2.implementation.matching.Match;
+import eu.interedition.collatex2.input.Phrase;
+import eu.interedition.collatex2.interfaces.IAlignmentTable;
+import eu.interedition.collatex2.interfaces.IColumn;
+import eu.interedition.collatex2.interfaces.IInternalColumn;
+import eu.interedition.collatex2.interfaces.IColumns;
+import eu.interedition.collatex2.interfaces.IMatch;
+import eu.interedition.collatex2.interfaces.INormalizedToken;
+import eu.interedition.collatex2.interfaces.IPhrase;
+import eu.interedition.collatex2.interfaces.ITokenContainer;
+import eu.interedition.collatex2.interfaces.ITokenIndex;
+import eu.interedition.collatex2.interfaces.ITokenMatch;
+import eu.interedition.collatex2.interfaces.ITokenMatcher;
+import eu.interedition.collatex2.interfaces.IWitness;
+
+//TODO: remove explicit dependency on NullToken
+public class TokenIndexMatcher implements ITokenMatcher {
+  private static final Logger LOG = LoggerFactory.getLogger(TokenIndexMatcher.class);
+  private final ITokenContainer base;
+
+  public TokenIndexMatcher(ITokenContainer base) {
+    this.base = base;
+  }
+
+  public List<ITokenMatch> getMatches(IWitness witness) {
+    final List<String> repeatedTokens = combineRepeatedTokens(witness);
+    ITokenIndex baseIndex = base.getTokenIndex(repeatedTokens);
+    return findMatches(baseIndex, witness.getTokenIndex(repeatedTokens));
+  }
+
+  //TODO: change return type from List into Set?
+  private List<String> combineRepeatedTokens(final IWitness witness) {
+    final Set<String> repeatedTokens = Sets.newHashSet();
+    repeatedTokens.addAll(base.getRepeatedTokens());
+    repeatedTokens.addAll(witness.getRepeatedTokens());
+    return Lists.newArrayList(repeatedTokens);
+  }
+
+  private List<ITokenMatch> findMatches(final ITokenIndex tableIndex, final ITokenIndex tokenIndex) {
+    final List<PhraseMatch> matches = Lists.newArrayList();
+    final Set<String> keys = tokenIndex.keys();
+    for (final String key : keys) {
+      // IndexMatcher.LOG.debug("Looking for phrase: " + key);
+      if (tableIndex.contains(key)) {
+        // IndexMatcher.LOG.debug("FOUND!");
+        final IPhrase phrase = tokenIndex.getPhrase(key);
+        final IPhrase tablePhrase = tableIndex.getPhrase(key);
+        matches.add(new PhraseMatch(tablePhrase, phrase));
+      }
+    }
+    TokenIndexMatcher.LOG.debug("unfiltered matches: " + matches);
+    return joinOverlappingMatches(matches);
+  }
+
+  private List<ITokenMatch> joinOverlappingMatches(final List<PhraseMatch> matches) {
+    final List<ITokenMatch> newMatches = filterMatchesBasedOnPositionMatches(matches);
+    TokenIndexMatcher.LOG.debug("filtered matches: " + newMatches);
+    return newMatches;
+  }
+
+  // TODO: make IColumns Iterable!
+  // NOTE: There is a potential situation here where 1 column matches with
+  // multiple phrases
+  // NOTE: The other phrases are seen as additions, which causes too many empty
+  // columns
+  // NOTE: --> not the optimal alignment
+  @SuppressWarnings("boxing")
+  private List<ITokenMatch> filterMatchesBasedOnPositionMatches(final List<PhraseMatch> matches) {
+    final Map<Integer, INormalizedToken> tableTokenMap = Maps.newHashMap();
+    final Map<Integer, INormalizedToken> witnessTokenMap = Maps.newHashMap();
+    //BB niet hier al de SecondChoices uitfilteren, maar aangeven, zodat in getMatchesUsingWitnessIndex beslist kan worden welke alternatieven weg kunnen
+    //    List<PhraseMatch> filteredMatches = filterAwaySecondChoicesMultipleTokensOneColumn(filterAwaySecondChoicesMultipleColumnsOneToken(matches));
+    //    for (final PhraseMatch match : filteredMatches) {
+    for (final PhraseMatch match : matches) {
+      // step 1. Gather data
+      List<TokenPair> pairs = Lists.newArrayList();
+      final IPhrase tablePhrase = match.getTablePhrase();
+      final IPhrase witnessPhrase = match.getPhrase();
+      final Iterator<INormalizedToken> tokens = witnessPhrase.getTokens().iterator();
+      for (final INormalizedToken tableToken : tablePhrase.getTokens()) {
+        final INormalizedToken token = tokens.next();
+        // skip NullColumn and NullToken
+        if (!(tableToken instanceof NullToken)) {
+          pairs.add(new TokenPair(tableToken, token));
+        }
+      }
+      // step 2. Split phrase matches
+      for (TokenPair pair : pairs) {
+        final INormalizedToken column = pair.tableToken;
+        final INormalizedToken token = pair.witnessToken;
+        final int position = token.getPosition();
+        // System.out.println(column.getContent() + ":" + column.getSigil() +
+        // ":" + position);
+        tableTokenMap.put(position, column);
+        witnessTokenMap.put(position, token);
+      }
+    }
+    final List<ITokenMatch> newMatches = Lists.newArrayList();
+    final List<Integer> positions = Lists.newArrayList(tableTokenMap.keySet());
+    Collections.sort(positions); // TODO: remove sort here!
+    for (final Integer position : positions) {
+      final INormalizedToken tableToken = tableTokenMap.get(position);
+      final INormalizedToken token = witnessTokenMap.get(position);
+      final ITokenMatch newMatch = new TokenMatch(tableToken, token);
+      newMatches.add(newMatch);
+    }
+    return newMatches;
+  }
+
+  // check whether this match has an alternative that is equal in weight
+  // if so, then skip the alternative!
+  // NOTE: multiple columns match with the same token!
+  private static List<ITokenMatch> filterAwaySecondChoicesMultipleColumnsOneToken(List<ITokenMatch> matches) {
+    List<ITokenMatch> filteredMatches = Lists.newArrayList();
+    Multimap<INormalizedToken, INormalizedToken> baseToken2witnessToken = ArrayListMultimap.create();
+
+    for (final ITokenMatch match : matches) {
+      baseToken2witnessToken.put(match.getBaseToken(), match.getWitnessToken());
+    }
+
+    for (Entry<INormalizedToken, Collection<INormalizedToken>> entry : baseToken2witnessToken.asMap().entrySet()) {
+      INormalizedToken baseToken = entry.getKey();
+      Collection<INormalizedToken> witnessTokens = entry.getValue();
+      INormalizedToken witnessToken = witnessTokens.iterator().next();
+      filteredMatches.add(new TokenMatch(baseToken, witnessToken));
+    }
+
+    return filteredMatches;
+  }
+
+  // check whether this match has an alternative that is equal in weight
+  // if so, then skip the alternative!
+  // NOTE: multiple witness tokens match with the same table column!
+  private static List<ITokenMatch> filterAwaySecondChoicesMultipleTokensOneColumn(List<ITokenMatch> matches, Map<INormalizedToken, IInternalColumn> baseTokenToColumn) {
+    List<ITokenMatch> filteredMatches = Lists.newArrayList();
+    Multimap<INormalizedToken, INormalizedToken> witnessToken2baseToken = ArrayListMultimap.create();
+
+    for (final ITokenMatch match : matches) {
+      witnessToken2baseToken.put(match.getWitnessToken(), match.getBaseToken());
+    }
+
+    Multimap<INormalizedToken, IInternalColumn> witnessToken2column = ArrayListMultimap.create();
+    for (Entry<INormalizedToken, Collection<INormalizedToken>> entry : witnessToken2baseToken.asMap().entrySet()) {
+      INormalizedToken witnessToken = entry.getKey();
+      for (INormalizedToken baseToken : entry.getValue()) {
+        witnessToken2column.put(witnessToken, baseTokenToColumn.get(baseToken));
+      }
+    }
+
+    Map<INormalizedToken, IInternalColumn> columnForWitnessToken = Maps.newHashMap();
+    for (Entry<INormalizedToken, Collection<IInternalColumn>> entry : witnessToken2column.asMap().entrySet()) {
+      columnForWitnessToken.put(entry.getKey(), entry.getValue().iterator().next());
+    }
+
+    Map<IInternalColumn, INormalizedToken> columnToBaseToken = Maps.newHashMap();
+    for (Entry<INormalizedToken, IInternalColumn> entry : baseTokenToColumn.entrySet()) {
+      columnToBaseToken.put(entry.getValue(), entry.getKey());
+    }
+
+    for (Entry<INormalizedToken, IInternalColumn> entry : columnForWitnessToken.entrySet()) {
+      INormalizedToken witnessToken = entry.getKey();
+      INormalizedToken baseToken = columnToBaseToken.get(entry.getValue());
+      filteredMatches.add(new TokenMatch(baseToken, witnessToken));
+    }
+
+    return filteredMatches;
+  }
+
+  //NOTE: This method becomes legacy when the VariantGraph code is integrated!
+  public static List<IMatch> getMatchesUsingWitnessIndex(IAlignmentTable table, IWitness witness) {
+    // Map base tokens to IColumn
+    Map<INormalizedToken, IInternalColumn> baseTokenToColumn = Maps.newLinkedHashMap();
+    for (IColumn col : table.getColumns()) {
+      for (String sigil : col.getInternalColumn().getSigla()) {
+        INormalizedToken baseToken = col.getInternalColumn().getToken(sigil);
+        baseTokenToColumn.put(baseToken, col.getInternalColumn());
+      }
+    }
+    // Do the token matching
+    TokenIndexMatcher matcher = new TokenIndexMatcher(table);
+    // Convert matches to legacy
+    List<IMatch> result = Lists.newArrayList();
+    //BB hier is+ de alignmenttable aanwezig, en moet de informatie over multiple matches verwerkt worden, i.e. 
+    List<ITokenMatch> matches = matcher.getMatches(witness);
+    List<ITokenMatch> filteredMatches = filterAwaySecondChoicesMultipleColumnsOneToken(filterAwaySecondChoicesMultipleTokensOneColumn(matches, baseTokenToColumn));
+    for (ITokenMatch match : filteredMatches) {
+      INormalizedToken base = match.getBaseToken();
+      INormalizedToken witnessT = match.getWitnessToken();
+      IInternalColumn column = baseTokenToColumn.get(base);
+      IColumns columns = new Columns(Lists.newArrayList(column));
+      IPhrase phrase = new Phrase(Lists.newArrayList(witnessT));
+      IMatch columnMatch = new Match(columns, phrase);
+      result.add(columnMatch);
+    }
+    // System.out.println("!!"+result);
+    // Order results based on position in table
+    List<IMatch> ordered = Lists.newArrayList(result);
+    Comparator<? super IMatch> c = new Comparator<IMatch>() {
+
+      @Override
+      public int compare(IMatch o1, IMatch o2) {
+        return o1.getColumns().getBeginPosition() - o2.getColumns().getBeginPosition();
+      }
+
+    };
+    Collections.sort(ordered, c);
+    // System.out.println("!!"+ordered);
+    return ordered;
+  }
+}