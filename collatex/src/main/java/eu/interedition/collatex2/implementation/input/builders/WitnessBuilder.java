/**
 * CollateX - a Java library for collating textual sources,
 * for example, to produce an apparatus.
 *
 * Copyright (C) 2010 ESF COST Action "Interedition".
 *
 * This program is free software: you can redistribute it and/or modify
 * it under the terms of the GNU General Public License as published by
 * the Free Software Foundation, either version 3 of the License, or
 * (at your option) any later version.
 *
 * This program is distributed in the hope that it will be useful,
 * but WITHOUT ANY WARRANTY; without even the implied warranty of
 * MERCHANTABILITY or FITNESS FOR A PARTICULAR PURPOSE.  See the
 * GNU General Public License for more details.
 *
 * You should have received a copy of the GNU General Public License
 * along with this program.  If not, see <http://www.gnu.org/licenses/>.
 */

package eu.interedition.collatex2.implementation.input.builders;

import java.io.IOException;
import java.io.InputStream;
import java.util.Iterator;
import java.util.List;
import java.util.UUID;

import org.xml.sax.SAXException;

import com.google.common.collect.Lists;

import eu.interedition.collatex2.implementation.containers.witness.WitnessToken;
import eu.interedition.collatex2.implementation.containers.witness.Witness;
import eu.interedition.collatex2.implementation.input.tokenization.WhitespaceTokenizer;
import eu.interedition.collatex2.interfaces.INormalizedToken;
import eu.interedition.collatex2.interfaces.IToken;
import eu.interedition.collatex2.interfaces.ITokenNormalizer;
import eu.interedition.collatex2.interfaces.ITokenizer;
import eu.interedition.collatex2.interfaces.IWitness;

public class WitnessBuilder {

  private final ITokenNormalizer tokenNormalizer;

  public enum ContentType {
    TEXT_XML("text/xml"), TEXT_PLAIN("text/plain");

    private String type;

    private ContentType(String type) {
      this.type = type;
    }

    public static ContentType value(String contentType) {
      for (ContentType cType : ContentType.values()) {
        if (contentType.equals(cType.type)) {
          return cType;
        }
      }
      return null;
    }
  }

  public WitnessBuilder(ITokenNormalizer tokenNormalizer) {
    this.tokenNormalizer = tokenNormalizer;
  }

  public IWitness build(InputStream inputStream, ContentType contentType) throws SAXException, IOException {
    if (contentType == null) {
      throw new IllegalArgumentException("Given content type is unsupported!");
    }
    switch (contentType) {
    case TEXT_PLAIN:
      return new WitnessPlainBuilder(tokenNormalizer).build(inputStream);
    case TEXT_XML:
      return new WitnessTeiBuilder(tokenNormalizer).build(inputStream);
    default:
      throw new IllegalArgumentException("Given content type is unsupported!");
    }
  }

  public IWitness build(String witnessId, String text, ITokenizer tokenizer) {
    Iterator<IToken> tokenIterator = tokenizer.tokenize(text).iterator();
    List<INormalizedToken> tokenList = Lists.newArrayList();
    while (tokenIterator.hasNext()) {
      IToken nextToken = tokenIterator.next();
      if (!nextToken.getContent().equals("")) {
        String normalized = tokenNormalizer.apply(nextToken).getNormalized();
<<<<<<< HEAD
        WitnessToken wt = new WitnessToken(nextToken.getContent(), position, normalized);
        wt.setTrailingWhitespace(nextToken.getTrailingWhitespace());
        tokenList.add(wt);
        position++;
=======
        tokenList.add(new WitnessToken(nextToken.getContent(), normalized));
>>>>>>> 1ffaca71
      }
    }
    return new Witness(witnessId, tokenList);
  }

  public IWitness build(String witness) {
    /* no witnessId? generate a random one */
    return build(UUID.randomUUID().toString(), witness, new WhitespaceTokenizer());
  }

  public IWitness[] buildWitnesses(String... _witnesses) {
    /* no witnessId? generate a random one */
    IWitness[] witnesses = new IWitness[_witnesses.length];
    for (int i = 0; i < witnesses.length; i++) {
      witnesses[i] = build("" + (i + 1), _witnesses[i], new WhitespaceTokenizer());
    }
    return witnesses;
  }

}<|MERGE_RESOLUTION|>--- conflicted
+++ resolved
@@ -26,18 +26,18 @@
 import java.util.List;
 import java.util.UUID;
 
-import org.xml.sax.SAXException;
-
 import com.google.common.collect.Lists;
 
+import eu.interedition.collatex2.implementation.containers.witness.Witness;
 import eu.interedition.collatex2.implementation.containers.witness.WitnessToken;
-import eu.interedition.collatex2.implementation.containers.witness.Witness;
 import eu.interedition.collatex2.implementation.input.tokenization.WhitespaceTokenizer;
 import eu.interedition.collatex2.interfaces.INormalizedToken;
 import eu.interedition.collatex2.interfaces.IToken;
 import eu.interedition.collatex2.interfaces.ITokenNormalizer;
 import eu.interedition.collatex2.interfaces.ITokenizer;
 import eu.interedition.collatex2.interfaces.IWitness;
+
+import org.xml.sax.SAXException;
 
 public class WitnessBuilder {
 
@@ -71,12 +71,12 @@
       throw new IllegalArgumentException("Given content type is unsupported!");
     }
     switch (contentType) {
-    case TEXT_PLAIN:
-      return new WitnessPlainBuilder(tokenNormalizer).build(inputStream);
-    case TEXT_XML:
-      return new WitnessTeiBuilder(tokenNormalizer).build(inputStream);
-    default:
-      throw new IllegalArgumentException("Given content type is unsupported!");
+      case TEXT_PLAIN:
+        return new WitnessPlainBuilder(tokenNormalizer).build(inputStream);
+      case TEXT_XML:
+        return new WitnessTeiBuilder(tokenNormalizer).build(inputStream);
+      default:
+        throw new IllegalArgumentException("Given content type is unsupported!");
     }
   }
 
@@ -87,14 +87,9 @@
       IToken nextToken = tokenIterator.next();
       if (!nextToken.getContent().equals("")) {
         String normalized = tokenNormalizer.apply(nextToken).getNormalized();
-<<<<<<< HEAD
-        WitnessToken wt = new WitnessToken(nextToken.getContent(), position, normalized);
+        WitnessToken wt = new WitnessToken(nextToken.getContent(), normalized);
         wt.setTrailingWhitespace(nextToken.getTrailingWhitespace());
         tokenList.add(wt);
-        position++;
-=======
-        tokenList.add(new WitnessToken(nextToken.getContent(), normalized));
->>>>>>> 1ffaca71
       }
     }
     return new Witness(witnessId, tokenList);
