/**
 * CollateX - a Java library for collating textual sources,
 * for example, to produce an apparatus.
 *
 * Copyright (C) 2010 ESF COST Action "Interedition".
 *
 * This program is free software: you can redistribute it and/or modify
 * it under the terms of the GNU General Public License as published by
 * the Free Software Foundation, either version 3 of the License, or
 * (at your option) any later version.
 *
 * This program is distributed in the hope that it will be useful,
 * but WITHOUT ANY WARRANTY; without even the implied warranty of
 * MERCHANTABILITY or FITNESS FOR A PARTICULAR PURPOSE.  See the
 * GNU General Public License for more details.
 *
 * You should have received a copy of the GNU General Public License
 * along with this program.  If not, see <http://www.gnu.org/licenses/>.
 */

// TODO: normalizing spacing in project

package eu.interedition.collatex2.implementation;

import java.util.Collection;
import java.util.List;
import java.util.Set;

import com.google.common.collect.HashMultiset;
import com.google.common.collect.Iterables;
import com.google.common.collect.Lists;
import com.google.common.collect.Multiset;
import com.google.common.collect.Sets;

<<<<<<< HEAD
import eu.interedition.collatex2.implementation.containers.graph.VariantGraph2Creator;
import eu.interedition.collatex2.implementation.containers.witness.NormalizedWitness;
import eu.interedition.collatex2.implementation.containers.witness.WitnessIndex;
import eu.interedition.collatex2.implementation.tokenization.DefaultTokenNormalizer;
import eu.interedition.collatex2.implementation.tokenization.WhitespaceTokenizer;
=======
import eu.interedition.collatex2.implementation.alignment.Alignment;
import eu.interedition.collatex2.implementation.alignment.GapDetection;
import eu.interedition.collatex2.implementation.alignment.SequenceDetection;
import eu.interedition.collatex2.implementation.alignmenttable.AlignmentTable4;
import eu.interedition.collatex2.implementation.alignmenttable.AlignmentTableCreator3;
import eu.interedition.collatex2.implementation.indexing.WitnessIndex;
import eu.interedition.collatex2.implementation.tokenization.DefaultTokenNormalizer;
import eu.interedition.collatex2.implementation.tokenization.WhitespaceTokenizer;
import eu.interedition.collatex2.implementation.tokenmatching.TokenIndexMatcher;
import eu.interedition.collatex2.input.NormalizedWitness;
>>>>>>> 708bc9b9
import eu.interedition.collatex2.interfaces.IAligner;
import eu.interedition.collatex2.interfaces.IAlignment;
import eu.interedition.collatex2.interfaces.IAlignmentTable;
import eu.interedition.collatex2.interfaces.IGap;
import eu.interedition.collatex2.interfaces.IMatch;
import eu.interedition.collatex2.interfaces.INormalizedToken;
import eu.interedition.collatex2.interfaces.IPhrase;
import eu.interedition.collatex2.interfaces.IToken;
import eu.interedition.collatex2.interfaces.ITokenNormalizer;
import eu.interedition.collatex2.interfaces.ITokenizer;
import eu.interedition.collatex2.interfaces.IVariantGraph;
import eu.interedition.collatex2.interfaces.IWitness;
import eu.interedition.collatex2.interfaces.ITokenIndex;
import eu.interedition.collatex2.legacy.alignment.Alignment;
import eu.interedition.collatex2.legacy.alignment.SequenceDetection;
import eu.interedition.collatex2.legacy.tokencontainers.AlignmentTable4;
import eu.interedition.collatex2.legacy.tokencontainers.AlignmentTableCreator3;
import eu.interedition.collatex2.output.ParallelSegmentationApparatus;
import eu.interedition.collatex2.todo.gapdetection.GapDetection;

/**
 * 
 * @author Interedition Dev Team
 * @author Ronald Haentjens Dekker
 *
 * CollateXEngine 
 * 
 * Public client factory class entry point into CollateX collation library
 * 
 */
public class CollateXEngine {
  private ITokenizer tokenizer = new WhitespaceTokenizer();
  private ITokenNormalizer tokenNormalizer = new DefaultTokenNormalizer();

  public void setTokenizer(ITokenizer tokenizer) {
    this.tokenizer = tokenizer;
  }

  public void setTokenNormalizer(ITokenNormalizer tokenNormalizer) {
    this.tokenNormalizer = tokenNormalizer;
  }
<<<<<<< HEAD

  public IAlignmentTable align(IWitness... witnesses) {
    return createAligner().add(witnesses).getResult();
  }

  public IWitness createWitness(final String sigil, final String words) {
    final Iterable<IToken> tokens = tokenizer.tokenize(sigil, words);
=======
  
  /**
   * align the witnesses
   * 
   * @param witnesses - the witnesses
   * @return the alignment of the witnesses
   * 
   * @todo
   * We're not sure what we want to do with the name of this method: alignment vs. collation
   * Terminology check
   */
  public IAlignmentTable align(IWitness... witnesses) {
    return createAligner().add(witnesses).getResult();
  }
  
  /**
   * Create an instance of an IWitness object
   * 
   * @param sigil - the unique id for this witness
   * @param text - the body of the witness
   * @return
   */
  public IWitness createWitness(final String sigil, final String text) {
    final Iterable<IToken> tokens = tokenizer.tokenize(sigil, text);
>>>>>>> 708bc9b9
    return new NormalizedWitness(sigil, Lists.newArrayList(Iterables.transform(tokens, tokenNormalizer)));
  }

  public IAligner createAligner() {
    return new AlignmentTableCreator3(this);
  }

  public ParallelSegmentationApparatus createApparatus(final IAlignmentTable alignmentTable) {
    return ParallelSegmentationApparatus.build(alignmentTable);
  }

  public IAlignmentTable createAlignmentTable() {
    return new AlignmentTable4();
  }

  public static IMatch createMatch(final INormalizedToken baseWord, final INormalizedToken witnessWord, final float editDistance) {
    throw new RuntimeException("Near matches are not yet supported!");
  }

  public static IMatch createMatch(final IPhrase basePhrase, final IPhrase witnessPhrase, final float editDistance) {
    throw new RuntimeException("Near matches are not yet supported!");
  }

  // TODO: rename this method!
  public IAlignment createAlignmentUsingIndex(final IAlignmentTable table, final IWitness witness) {
<<<<<<< HEAD
    final List<IMatch> matches = Alignment.getColumnMatches(table, witness);
=======
    final List<IMatch> matches = TokenIndexMatcher.getMatchesUsingWitnessIndex(table, witness);
>>>>>>> 708bc9b9
    final List<IGap> gaps = GapDetection.detectGap(matches, table, witness);
    final IAlignment alignment = SequenceDetection.improveAlignment(new Alignment(matches, gaps));
    return alignment;
  }

  public static ITokenIndex createWitnessIndex(final IWitness witness) {
    return new WitnessIndex(witness, witness.getRepeatedTokens());
  }

  // TODO: remove? seems only used in tests!
  protected static Set<String> getTokensWithMultiples(final Collection<IWitness> witnesses) {
    final Set<String> stringSet = Sets.newHashSet();
    for (final IWitness witness : witnesses) {
      final Multiset<String> tokenSet = HashMultiset.create();
      final List<INormalizedToken> tokens = witness.getTokens();
      for (final INormalizedToken token : tokens) {
        tokenSet.add(token.getNormalized());
      }
      final Set<String> elementSet = tokenSet.elementSet();
      for (final String tokenString : elementSet) {
        if (tokenSet.count(tokenString) > 1) {
          stringSet.add(tokenString);
        }
      }
    }
    return stringSet;
  }

  // TODO: remove? seems only used in tests!
  protected static Set<String> getPhrasesWithMultiples(final IWitness... witnesses) {
    final Set<String> stringSet = Sets.newHashSet();
    for (final IWitness witness : witnesses) {
      final Multiset<String> tokenSet = HashMultiset.create();
      final List<INormalizedToken> tokens = witness.getTokens();
      for (final INormalizedToken token : tokens) {
        tokenSet.add(token.getNormalized());
      }
      boolean duplicationFound = false;
      for (final String tokenString : tokenSet.elementSet()) {
        if (tokenSet.count(tokenString) > 1) {
          duplicationFound = true;
          stringSet.add(tokenString);
        }
      }
      if (duplicationFound) {
        // als er een dubbele gevonden is, kijk dan of deze uitgebreid kan
        // worden naar rechts
        for (int i = 0; i < tokens.size() - 1; i++) {
          final String currentNormalized = tokens.get(i).getNormalized();
          final String nextNormalized = tokens.get(i + 1).getNormalized();
          if (stringSet.contains(currentNormalized) && stringSet.contains(nextNormalized)) {
            tokenSet.add(currentNormalized + " " + nextNormalized);
          }
        }
      }
      for (final String tokenString : tokenSet.elementSet()) {
        if (tokenSet.count(tokenString) > 1) {
          duplicationFound = true;
          stringSet.add(tokenString);
        }
      }
    }
    return stringSet;
  }

  public IVariantGraph graph(IWitness... witnesses) {
    return VariantGraph2Creator.create(witnesses);
  }
}
<|MERGE_RESOLUTION|>--- conflicted
+++ resolved
@@ -1,226 +1,207 @@
-/**
- * CollateX - a Java library for collating textual sources,
- * for example, to produce an apparatus.
- *
- * Copyright (C) 2010 ESF COST Action "Interedition".
- *
- * This program is free software: you can redistribute it and/or modify
- * it under the terms of the GNU General Public License as published by
- * the Free Software Foundation, either version 3 of the License, or
- * (at your option) any later version.
- *
- * This program is distributed in the hope that it will be useful,
- * but WITHOUT ANY WARRANTY; without even the implied warranty of
- * MERCHANTABILITY or FITNESS FOR A PARTICULAR PURPOSE.  See the
- * GNU General Public License for more details.
- *
- * You should have received a copy of the GNU General Public License
- * along with this program.  If not, see <http://www.gnu.org/licenses/>.
- */
-
-// TODO: normalizing spacing in project
-
-package eu.interedition.collatex2.implementation;
-
-import java.util.Collection;
-import java.util.List;
-import java.util.Set;
-
-import com.google.common.collect.HashMultiset;
-import com.google.common.collect.Iterables;
-import com.google.common.collect.Lists;
-import com.google.common.collect.Multiset;
-import com.google.common.collect.Sets;
-
-<<<<<<< HEAD
-import eu.interedition.collatex2.implementation.containers.graph.VariantGraph2Creator;
-import eu.interedition.collatex2.implementation.containers.witness.NormalizedWitness;
-import eu.interedition.collatex2.implementation.containers.witness.WitnessIndex;
-import eu.interedition.collatex2.implementation.tokenization.DefaultTokenNormalizer;
-import eu.interedition.collatex2.implementation.tokenization.WhitespaceTokenizer;
-=======
-import eu.interedition.collatex2.implementation.alignment.Alignment;
-import eu.interedition.collatex2.implementation.alignment.GapDetection;
-import eu.interedition.collatex2.implementation.alignment.SequenceDetection;
-import eu.interedition.collatex2.implementation.alignmenttable.AlignmentTable4;
-import eu.interedition.collatex2.implementation.alignmenttable.AlignmentTableCreator3;
-import eu.interedition.collatex2.implementation.indexing.WitnessIndex;
-import eu.interedition.collatex2.implementation.tokenization.DefaultTokenNormalizer;
-import eu.interedition.collatex2.implementation.tokenization.WhitespaceTokenizer;
-import eu.interedition.collatex2.implementation.tokenmatching.TokenIndexMatcher;
-import eu.interedition.collatex2.input.NormalizedWitness;
->>>>>>> 708bc9b9
-import eu.interedition.collatex2.interfaces.IAligner;
-import eu.interedition.collatex2.interfaces.IAlignment;
-import eu.interedition.collatex2.interfaces.IAlignmentTable;
-import eu.interedition.collatex2.interfaces.IGap;
-import eu.interedition.collatex2.interfaces.IMatch;
-import eu.interedition.collatex2.interfaces.INormalizedToken;
-import eu.interedition.collatex2.interfaces.IPhrase;
-import eu.interedition.collatex2.interfaces.IToken;
-import eu.interedition.collatex2.interfaces.ITokenNormalizer;
-import eu.interedition.collatex2.interfaces.ITokenizer;
-import eu.interedition.collatex2.interfaces.IVariantGraph;
-import eu.interedition.collatex2.interfaces.IWitness;
-import eu.interedition.collatex2.interfaces.ITokenIndex;
-import eu.interedition.collatex2.legacy.alignment.Alignment;
-import eu.interedition.collatex2.legacy.alignment.SequenceDetection;
-import eu.interedition.collatex2.legacy.tokencontainers.AlignmentTable4;
-import eu.interedition.collatex2.legacy.tokencontainers.AlignmentTableCreator3;
-import eu.interedition.collatex2.output.ParallelSegmentationApparatus;
-import eu.interedition.collatex2.todo.gapdetection.GapDetection;
-
-/**
- * 
- * @author Interedition Dev Team
- * @author Ronald Haentjens Dekker
- *
- * CollateXEngine 
- * 
- * Public client factory class entry point into CollateX collation library
- * 
- */
-public class CollateXEngine {
-  private ITokenizer tokenizer = new WhitespaceTokenizer();
-  private ITokenNormalizer tokenNormalizer = new DefaultTokenNormalizer();
-
-  public void setTokenizer(ITokenizer tokenizer) {
-    this.tokenizer = tokenizer;
-  }
-
-  public void setTokenNormalizer(ITokenNormalizer tokenNormalizer) {
-    this.tokenNormalizer = tokenNormalizer;
-  }
-<<<<<<< HEAD
-
-  public IAlignmentTable align(IWitness... witnesses) {
-    return createAligner().add(witnesses).getResult();
-  }
-
-  public IWitness createWitness(final String sigil, final String words) {
-    final Iterable<IToken> tokens = tokenizer.tokenize(sigil, words);
-=======
-  
-  /**
-   * align the witnesses
-   * 
-   * @param witnesses - the witnesses
-   * @return the alignment of the witnesses
-   * 
-   * @todo
-   * We're not sure what we want to do with the name of this method: alignment vs. collation
-   * Terminology check
-   */
-  public IAlignmentTable align(IWitness... witnesses) {
-    return createAligner().add(witnesses).getResult();
-  }
-  
-  /**
-   * Create an instance of an IWitness object
-   * 
-   * @param sigil - the unique id for this witness
-   * @param text - the body of the witness
-   * @return
-   */
-  public IWitness createWitness(final String sigil, final String text) {
-    final Iterable<IToken> tokens = tokenizer.tokenize(sigil, text);
->>>>>>> 708bc9b9
-    return new NormalizedWitness(sigil, Lists.newArrayList(Iterables.transform(tokens, tokenNormalizer)));
-  }
-
-  public IAligner createAligner() {
-    return new AlignmentTableCreator3(this);
-  }
-
-  public ParallelSegmentationApparatus createApparatus(final IAlignmentTable alignmentTable) {
-    return ParallelSegmentationApparatus.build(alignmentTable);
-  }
-
-  public IAlignmentTable createAlignmentTable() {
-    return new AlignmentTable4();
-  }
-
-  public static IMatch createMatch(final INormalizedToken baseWord, final INormalizedToken witnessWord, final float editDistance) {
-    throw new RuntimeException("Near matches are not yet supported!");
-  }
-
-  public static IMatch createMatch(final IPhrase basePhrase, final IPhrase witnessPhrase, final float editDistance) {
-    throw new RuntimeException("Near matches are not yet supported!");
-  }
-
-  // TODO: rename this method!
-  public IAlignment createAlignmentUsingIndex(final IAlignmentTable table, final IWitness witness) {
-<<<<<<< HEAD
-    final List<IMatch> matches = Alignment.getColumnMatches(table, witness);
-=======
-    final List<IMatch> matches = TokenIndexMatcher.getMatchesUsingWitnessIndex(table, witness);
->>>>>>> 708bc9b9
-    final List<IGap> gaps = GapDetection.detectGap(matches, table, witness);
-    final IAlignment alignment = SequenceDetection.improveAlignment(new Alignment(matches, gaps));
-    return alignment;
-  }
-
-  public static ITokenIndex createWitnessIndex(final IWitness witness) {
-    return new WitnessIndex(witness, witness.getRepeatedTokens());
-  }
-
-  // TODO: remove? seems only used in tests!
-  protected static Set<String> getTokensWithMultiples(final Collection<IWitness> witnesses) {
-    final Set<String> stringSet = Sets.newHashSet();
-    for (final IWitness witness : witnesses) {
-      final Multiset<String> tokenSet = HashMultiset.create();
-      final List<INormalizedToken> tokens = witness.getTokens();
-      for (final INormalizedToken token : tokens) {
-        tokenSet.add(token.getNormalized());
-      }
-      final Set<String> elementSet = tokenSet.elementSet();
-      for (final String tokenString : elementSet) {
-        if (tokenSet.count(tokenString) > 1) {
-          stringSet.add(tokenString);
-        }
-      }
-    }
-    return stringSet;
-  }
-
-  // TODO: remove? seems only used in tests!
-  protected static Set<String> getPhrasesWithMultiples(final IWitness... witnesses) {
-    final Set<String> stringSet = Sets.newHashSet();
-    for (final IWitness witness : witnesses) {
-      final Multiset<String> tokenSet = HashMultiset.create();
-      final List<INormalizedToken> tokens = witness.getTokens();
-      for (final INormalizedToken token : tokens) {
-        tokenSet.add(token.getNormalized());
-      }
-      boolean duplicationFound = false;
-      for (final String tokenString : tokenSet.elementSet()) {
-        if (tokenSet.count(tokenString) > 1) {
-          duplicationFound = true;
-          stringSet.add(tokenString);
-        }
-      }
-      if (duplicationFound) {
-        // als er een dubbele gevonden is, kijk dan of deze uitgebreid kan
-        // worden naar rechts
-        for (int i = 0; i < tokens.size() - 1; i++) {
-          final String currentNormalized = tokens.get(i).getNormalized();
-          final String nextNormalized = tokens.get(i + 1).getNormalized();
-          if (stringSet.contains(currentNormalized) && stringSet.contains(nextNormalized)) {
-            tokenSet.add(currentNormalized + " " + nextNormalized);
-          }
-        }
-      }
-      for (final String tokenString : tokenSet.elementSet()) {
-        if (tokenSet.count(tokenString) > 1) {
-          duplicationFound = true;
-          stringSet.add(tokenString);
-        }
-      }
-    }
-    return stringSet;
-  }
-
-  public IVariantGraph graph(IWitness... witnesses) {
-    return VariantGraph2Creator.create(witnesses);
-  }
-}
+/**
+ * CollateX - a Java library for collating textual sources,
+ * for example, to produce an apparatus.
+ *
+ * Copyright (C) 2010 ESF COST Action "Interedition".
+ *
+ * This program is free software: you can redistribute it and/or modify
+ * it under the terms of the GNU General Public License as published by
+ * the Free Software Foundation, either version 3 of the License, or
+ * (at your option) any later version.
+ *
+ * This program is distributed in the hope that it will be useful,
+ * but WITHOUT ANY WARRANTY; without even the implied warranty of
+ * MERCHANTABILITY or FITNESS FOR A PARTICULAR PURPOSE.  See the
+ * GNU General Public License for more details.
+ *
+ * You should have received a copy of the GNU General Public License
+ * along with this program.  If not, see <http://www.gnu.org/licenses/>.
+ */
+
+// TODO: normalizing spacing in project
+
+package eu.interedition.collatex2.implementation;
+
+import java.util.Collection;
+import java.util.List;
+import java.util.Set;
+
+import com.google.common.collect.HashMultiset;
+import com.google.common.collect.Iterables;
+import com.google.common.collect.Lists;
+import com.google.common.collect.Multiset;
+import com.google.common.collect.Sets;
+
+import eu.interedition.collatex2.implementation.containers.graph.VariantGraph2Creator;
+import eu.interedition.collatex2.implementation.containers.witness.NormalizedWitness;
+import eu.interedition.collatex2.implementation.containers.witness.WitnessIndex;
+import eu.interedition.collatex2.implementation.alignment.Alignment;
+import eu.interedition.collatex2.implementation.alignment.GapDetection;
+import eu.interedition.collatex2.implementation.alignment.SequenceDetection;
+import eu.interedition.collatex2.implementation.alignmenttable.AlignmentTable4;
+import eu.interedition.collatex2.implementation.alignmenttable.AlignmentTableCreator3;
+import eu.interedition.collatex2.implementation.indexing.WitnessIndex;
+import eu.interedition.collatex2.implementation.tokenization.DefaultTokenNormalizer;
+import eu.interedition.collatex2.implementation.tokenization.WhitespaceTokenizer;
+import eu.interedition.collatex2.implementation.tokenmatching.TokenIndexMatcher;
+import eu.interedition.collatex2.input.NormalizedWitness;
+import eu.interedition.collatex2.interfaces.IAligner;
+import eu.interedition.collatex2.interfaces.IAlignment;
+import eu.interedition.collatex2.interfaces.IAlignmentTable;
+import eu.interedition.collatex2.interfaces.IGap;
+import eu.interedition.collatex2.interfaces.IMatch;
+import eu.interedition.collatex2.interfaces.INormalizedToken;
+import eu.interedition.collatex2.interfaces.IPhrase;
+import eu.interedition.collatex2.interfaces.IToken;
+import eu.interedition.collatex2.interfaces.ITokenNormalizer;
+import eu.interedition.collatex2.interfaces.ITokenizer;
+import eu.interedition.collatex2.interfaces.IVariantGraph;
+import eu.interedition.collatex2.interfaces.IWitness;
+import eu.interedition.collatex2.interfaces.ITokenIndex;
+import eu.interedition.collatex2.legacy.alignment.Alignment;
+import eu.interedition.collatex2.legacy.alignment.SequenceDetection;
+import eu.interedition.collatex2.legacy.tokencontainers.AlignmentTable4;
+import eu.interedition.collatex2.legacy.tokencontainers.AlignmentTableCreator3;
+import eu.interedition.collatex2.output.ParallelSegmentationApparatus;
+import eu.interedition.collatex2.todo.gapdetection.GapDetection;
+
+/**
+ * 
+ * @author Interedition Dev Team
+ * @author Ronald Haentjens Dekker
+ *
+ * CollateXEngine 
+ * 
+ * Public client factory class entry point into CollateX collation library
+ * 
+ */
+public class CollateXEngine {
+  private ITokenizer tokenizer = new WhitespaceTokenizer();
+  private ITokenNormalizer tokenNormalizer = new DefaultTokenNormalizer();
+
+  public void setTokenizer(ITokenizer tokenizer) {
+    this.tokenizer = tokenizer;
+  }
+
+  public void setTokenNormalizer(ITokenNormalizer tokenNormalizer) {
+    this.tokenNormalizer = tokenNormalizer;
+  }
+
+  /**
+   * align the witnesses
+   * 
+   * @param witnesses - the witnesses
+   * @return the alignment of the witnesses
+   * 
+   * @todo
+   * We're not sure what we want to do with the name of this method: alignment vs. collation
+   * Terminology check
+   */
+  public IAlignmentTable align(IWitness... witnesses) {
+    return createAligner().add(witnesses).getResult();
+  }
+
+  /**
+   * Create an instance of an IWitness object
+   * 
+   * @param sigil - the unique id for this witness
+   * @param text - the body of the witness
+   * @return
+   */
+  public IWitness createWitness(final String sigil, final String text) {
+    final Iterable<IToken> tokens = tokenizer.tokenize(sigil, text);
+    return new NormalizedWitness(sigil, Lists.newArrayList(Iterables.transform(tokens, tokenNormalizer)));
+  }
+
+  public IAligner createAligner() {
+    return new AlignmentTableCreator3(this);
+  }
+
+  public ParallelSegmentationApparatus createApparatus(final IAlignmentTable alignmentTable) {
+    return ParallelSegmentationApparatus.build(alignmentTable);
+  }
+
+  public IAlignmentTable createAlignmentTable() {
+    return new AlignmentTable4();
+  }
+
+  public static IMatch createMatch(final INormalizedToken baseWord, final INormalizedToken witnessWord, final float editDistance) {
+    throw new RuntimeException("Near matches are not yet supported!");
+  }
+
+  public static IMatch createMatch(final IPhrase basePhrase, final IPhrase witnessPhrase, final float editDistance) {
+    throw new RuntimeException("Near matches are not yet supported!");
+  }
+
+  // TODO: rename this method!
+  public IAlignment createAlignmentUsingIndex(final IAlignmentTable table, final IWitness witness) {
+    final List<IMatch> matches = TokenIndexMatcher.getMatchesUsingWitnessIndex(table, witness);
+    final List<IGap> gaps = GapDetection.detectGap(matches, table, witness);
+    final IAlignment alignment = SequenceDetection.improveAlignment(new Alignment(matches, gaps));
+    return alignment;
+  }
+
+  public static ITokenIndex createWitnessIndex(final IWitness witness) {
+    return new WitnessIndex(witness, witness.getRepeatedTokens());
+  }
+
+  // TODO: remove? seems only used in tests!
+  protected static Set<String> getTokensWithMultiples(final Collection<IWitness> witnesses) {
+    final Set<String> stringSet = Sets.newHashSet();
+    for (final IWitness witness : witnesses) {
+      final Multiset<String> tokenSet = HashMultiset.create();
+      final List<INormalizedToken> tokens = witness.getTokens();
+      for (final INormalizedToken token : tokens) {
+        tokenSet.add(token.getNormalized());
+      }
+      final Set<String> elementSet = tokenSet.elementSet();
+      for (final String tokenString : elementSet) {
+        if (tokenSet.count(tokenString) > 1) {
+          stringSet.add(tokenString);
+        }
+      }
+    }
+    return stringSet;
+  }
+
+  // TODO: remove? seems only used in tests!
+  protected static Set<String> getPhrasesWithMultiples(final IWitness... witnesses) {
+    final Set<String> stringSet = Sets.newHashSet();
+    for (final IWitness witness : witnesses) {
+      final Multiset<String> tokenSet = HashMultiset.create();
+      final List<INormalizedToken> tokens = witness.getTokens();
+      for (final INormalizedToken token : tokens) {
+        tokenSet.add(token.getNormalized());
+      }
+      boolean duplicationFound = false;
+      for (final String tokenString : tokenSet.elementSet()) {
+        if (tokenSet.count(tokenString) > 1) {
+          duplicationFound = true;
+          stringSet.add(tokenString);
+        }
+      }
+      if (duplicationFound) {
+        // als er een dubbele gevonden is, kijk dan of deze uitgebreid kan
+        // worden naar rechts
+        for (int i = 0; i < tokens.size() - 1; i++) {
+          final String currentNormalized = tokens.get(i).getNormalized();
+          final String nextNormalized = tokens.get(i + 1).getNormalized();
+          if (stringSet.contains(currentNormalized) && stringSet.contains(nextNormalized)) {
+            tokenSet.add(currentNormalized + " " + nextNormalized);
+          }
+        }
+      }
+      for (final String tokenString : tokenSet.elementSet()) {
+        if (tokenSet.count(tokenString) > 1) {
+          duplicationFound = true;
+          stringSet.add(tokenString);
+        }
+      }
+    }
+    return stringSet;
+  }
+
+  public IVariantGraph graph(IWitness... witnesses) {
+    return VariantGraph2Creator.create(witnesses);
+  }
+}