/**
 * CollateX - a Java library for collating textual sources,
 * for example, to produce an apparatus.
 *
 * Copyright (C) 2010 ESF COST Action "Interedition".
 *
 * This program is free software: you can redistribute it and/or modify
 * it under the terms of the GNU General Public License as published by
 * the Free Software Foundation, either version 3 of the License, or
 * (at your option) any later version.
 *
 * This program is distributed in the hope that it will be useful,
 * but WITHOUT ANY WARRANTY; without even the implied warranty of
 * MERCHANTABILITY or FITNESS FOR A PARTICULAR PURPOSE.  See the
 * GNU General Public License for more details.
 *
 * You should have received a copy of the GNU General Public License
 * along with this program.  If not, see <http://www.gnu.org/licenses/>.
 */

package eu.interedition.collatex2.implementation.alignmenttable;

import java.util.ArrayList;
import java.util.Collection;
import java.util.Iterator;
import java.util.List;

import com.google.common.collect.ArrayListMultimap;
import com.google.common.collect.Lists;
import com.google.common.collect.Multimap;

import eu.interedition.collatex2.implementation.alignment.Gap;
import eu.interedition.collatex2.implementation.indexing.AlignmentTableIndex;
import eu.interedition.collatex2.implementation.modifications.Addition;
import eu.interedition.collatex2.interfaces.IAddition;
import eu.interedition.collatex2.interfaces.IAlignmentTable;
import eu.interedition.collatex2.interfaces.IAlignmentTableVisitor;
import eu.interedition.collatex2.interfaces.ICell;
import eu.interedition.collatex2.interfaces.IColumn;
import eu.interedition.collatex2.interfaces.IInternalColumn;
import eu.interedition.collatex2.interfaces.IColumns;
import eu.interedition.collatex2.interfaces.INormalizedToken;
import eu.interedition.collatex2.interfaces.IPhrase;
import eu.interedition.collatex2.interfaces.IReplacement;
import eu.interedition.collatex2.interfaces.IRow;
import eu.interedition.collatex2.interfaces.ITokenIndex;

public class AlignmentTable4 implements IAlignmentTable {
  private final List<String> sigli;
  private final List<IInternalColumn> columns;

  public AlignmentTable4() {
    this.sigli = Lists.newArrayList();
    this.columns = Lists.newArrayList();
  }

  @Override
  public void add(final IInternalColumn column) {
    columns.add(column);
  }

  @Override
  public List<String> getSigla() {
    return sigli;
  }
  
  public List<IInternalColumn> getInternalColumns() {
    return columns;
  }

  @Override
  public String toString() {
    final StringBuilder stringBuilder = new StringBuilder();
    for (final String sigil : getSigla()) {
      stringBuilder.append(sigil).append(": ");
      String delim = "";
      for (final IInternalColumn column : getInternalColumns()) {
        stringBuilder.append(delim).append(cellToString(sigil, column));
        delim = "|";
      }
      stringBuilder.append("\n");
    }
    return stringBuilder.toString();
  }

  private String cellToString(final String sigil, final IInternalColumn column) {
    if (!column.containsWitness(sigil)) {
      return " ";
    }
    //TODO should not be getnormalized!
    return column.getToken(sigil).getNormalized().toString();
  }

  public static String alignmentTableToHTML(final IAlignmentTable alignmentTable) {
    final StringBuilder tableHTML = new StringBuilder("<div id=\"alignment-table\"><h4>Alignment Table:</h4>\n<table border=\"1\" class=\"alignment\">\n");

<<<<<<< HEAD
    for (final IRow row : alignmentTable.getRows()) {
      tableHTML.append("<tr>").
          append("<th>Witness ").append(row.getSigil()).append(":</th>");
      for (final ICell cell : row) {
=======
    for (final String witnessId : alignmentTable.getSigla()) {
      tableHTML.append("<tr>").//
          append("<th>Witness ").append(witnessId).append(":</th>");
      for (final IColumn column : alignmentTable.getColumns()) {
>>>>>>> 4ab1fda8
        tableHTML.append("<td>");
        if (!cell.isEmpty()) {
          // TODO this was normalized!
          tableHTML.append(cell.getToken().getContent()); // TODO add escaping!
        }
        tableHTML.append("</td>");
      }
      tableHTML.append("</tr>\n");
    }
    tableHTML.append("</table>\n</div>\n\n");
    //    return alignmentTable.toString().replaceAll("\n", "<br/>") + "<br/>";
    return tableHTML.toString();
  }

  private void addVariantAtTheEnd(final IPhrase witnessPhrase) {
    for (final INormalizedToken token : witnessPhrase.getTokens()) {
      final IInternalColumn extraColumn = new Column3(token, size() + 1);
      columns.add(extraColumn);
    }
  }

  // Note: this is a visitor that walks over the columns!
  public void accept(final IAlignmentTableVisitor visitor) {
    visitor.visitTable(this);
    for (final IInternalColumn column : columns) {
      column.accept(visitor);
    }
    visitor.postVisitTable(this);
  }

  public void addVariantBefore(final IInternalColumn column, final IPhrase witnessPhrase) {
    int startPosition = column.getPosition();
    for (int i = startPosition; i <= columns.size(); i++) {
      final IInternalColumn mcolumn = columns.get(i - 1);
      final int position = mcolumn.getPosition();
      mcolumn.setPosition(position + witnessPhrase.size());
    }
    for (final INormalizedToken token : witnessPhrase.getTokens()) {
      final IInternalColumn extraColumn = new Column3(token, startPosition);
      columns.add(startPosition - 1, extraColumn);
      startPosition++;
    }
  }

  @Override
  public IColumns createColumns(final int startPosition, final int endPosition) {
    // NOTE: We make a new List here to prevent ConcurrentModificationExceptions!
    final List<IInternalColumn> subList = Lists.newArrayList(columns.subList(startPosition - 1, endPosition));
    return new Columns(subList);
  }

  @Override
  public int size() {
    return getInternalColumns().size();
  }

  public void addReplacement(final IReplacement replacement) {
    final IColumns originalColumns = replacement.getOriginalColumns();
    final IPhrase replacementPhrase = replacement.getReplacementPhrase();
    if (replacementPhrase.size() > originalColumns.size()) {
      Columns columns = new Columns();
      final IInternalColumn nextColumn = replacement.getNextColumn();
      final IPhrase additionalPhrase = replacementPhrase.createSubPhrase(originalColumns.size() + 1, replacementPhrase.size());
      Gap gap = new Gap(columns, additionalPhrase, nextColumn);
      final IAddition addition = Addition.create(gap);
      final IPhrase smallerPhrase = replacementPhrase.createSubPhrase(1, originalColumns.size());
      originalColumns.addVariantPhrase(smallerPhrase);
      addAddition(addition);
    } else {
      originalColumns.addVariantPhrase(replacementPhrase);
    }
  }

  public void addAddition(final IAddition addition) {
    final IPhrase witnessPhrase = addition.getAddedPhrase();
    if (addition.isAtTheEnd()) {
      addVariantAtTheEnd(witnessPhrase);
    } else {
      final IInternalColumn column = addition.getNextColumn();
      addVariantBefore(column, witnessPhrase);
    }
  }

  @Override
  public List<String> findRepeatingTokens() {
    //transform
    final Multimap<String, IInternalColumn> columnsForTokenMap = ArrayListMultimap.create();
    for (final IInternalColumn column : getInternalColumns()) {
      final List<INormalizedToken> variants = column.getVariants();
      for (final INormalizedToken token : variants) {
        columnsForTokenMap.put(token.getNormalized(), column);
      }
    }
    //predicate
    final List<String> repeatingNormalizedTokens = Lists.newArrayList();
    for (final String tokenName : columnsForTokenMap.keySet()) {
      final Collection<IInternalColumn> columnCollection = columnsForTokenMap.get(tokenName);
      if (columnCollection.size() > 1) {
        //System.out.println("Repeating token: " + key + " in columns " + xcolumns.toString());
        repeatingNormalizedTokens.add(tokenName);
      }
    }
    return repeatingNormalizedTokens;
  }

  @Override
  public IRow getRow(String sigil) {
    List<ICell> cells = Lists.newArrayList();
    for (IInternalColumn column : columns) {
      ICell cell = new Cell(column, sigil);
      cells.add(cell);
    }
    return new Row(sigil, cells);
  }

  @Override
  public List<IRow> getRows() {
    List<IRow> rows = Lists.newArrayList();
    for (String sigil: sigli) {
      rows.add(getRow(sigil));
    }
    return rows;
  }

  public IColumn getColumn(int position) {
    ArrayList<ICell> cells = Lists.newArrayList();
    IInternalColumn col = columns.get(position);
    for (String sig : getSigli()) {
    	ICell cell = new Cell(col, sig);
    	cells.add(cell);
    }
    return new AlignmentTable4Column(position, cells, col);
  }
  
  @Override
  public List<IColumn> getColumns() {
	  List<IColumn> cols = Lists.newArrayList();
	  for (int i = 0; i < columns.size(); ++i) {
		  cols.add(getColumn(i));
	  }
	  return cols;
  }
  @Override
  public Collection<? extends String> getRepeatedTokens() {
    return findRepeatingTokens();
  }

  @Override
  public ITokenIndex getTokenIndex(List<String> repeatedTokens) {
    return AlignmentTableIndex.create(this, repeatedTokens);
  }

  public class AlignmentTable4Column implements IColumn {

	private int position;
    private List<ICell> cells;
	private IInternalColumn internalColumn;

	// TODO: remove internalColumn exposure
	AlignmentTable4Column(int position, List<ICell> cells, IInternalColumn internalColumn) {
		this.internalColumn = internalColumn;
		this.position = position;
		this.cells = cells;
	}
	@Override
	public Iterator<ICell> iterator() {
		return cells.iterator();
	}

	@Override
	public int getPosition() {
		return position;
	}
	// TODO: hack remove
	@Override
	public IInternalColumn getInternalColumn() {
		return internalColumn;
	}
	  
  }
  

}
<|MERGE_RESOLUTION|>--- conflicted
+++ resolved
@@ -1,290 +1,282 @@
-/**
- * CollateX - a Java library for collating textual sources,
- * for example, to produce an apparatus.
- *
- * Copyright (C) 2010 ESF COST Action "Interedition".
- *
- * This program is free software: you can redistribute it and/or modify
- * it under the terms of the GNU General Public License as published by
- * the Free Software Foundation, either version 3 of the License, or
- * (at your option) any later version.
- *
- * This program is distributed in the hope that it will be useful,
- * but WITHOUT ANY WARRANTY; without even the implied warranty of
- * MERCHANTABILITY or FITNESS FOR A PARTICULAR PURPOSE.  See the
- * GNU General Public License for more details.
- *
- * You should have received a copy of the GNU General Public License
- * along with this program.  If not, see <http://www.gnu.org/licenses/>.
- */
-
-package eu.interedition.collatex2.implementation.alignmenttable;
-
-import java.util.ArrayList;
-import java.util.Collection;
-import java.util.Iterator;
-import java.util.List;
-
-import com.google.common.collect.ArrayListMultimap;
-import com.google.common.collect.Lists;
-import com.google.common.collect.Multimap;
-
-import eu.interedition.collatex2.implementation.alignment.Gap;
-import eu.interedition.collatex2.implementation.indexing.AlignmentTableIndex;
-import eu.interedition.collatex2.implementation.modifications.Addition;
-import eu.interedition.collatex2.interfaces.IAddition;
-import eu.interedition.collatex2.interfaces.IAlignmentTable;
-import eu.interedition.collatex2.interfaces.IAlignmentTableVisitor;
-import eu.interedition.collatex2.interfaces.ICell;
-import eu.interedition.collatex2.interfaces.IColumn;
-import eu.interedition.collatex2.interfaces.IInternalColumn;
-import eu.interedition.collatex2.interfaces.IColumns;
-import eu.interedition.collatex2.interfaces.INormalizedToken;
-import eu.interedition.collatex2.interfaces.IPhrase;
-import eu.interedition.collatex2.interfaces.IReplacement;
-import eu.interedition.collatex2.interfaces.IRow;
-import eu.interedition.collatex2.interfaces.ITokenIndex;
-
-public class AlignmentTable4 implements IAlignmentTable {
-  private final List<String> sigli;
-  private final List<IInternalColumn> columns;
-
-  public AlignmentTable4() {
-    this.sigli = Lists.newArrayList();
-    this.columns = Lists.newArrayList();
-  }
-
-  @Override
-  public void add(final IInternalColumn column) {
-    columns.add(column);
-  }
-
-  @Override
-  public List<String> getSigla() {
-    return sigli;
-  }
-  
-  public List<IInternalColumn> getInternalColumns() {
-    return columns;
-  }
-
-  @Override
-  public String toString() {
-    final StringBuilder stringBuilder = new StringBuilder();
-    for (final String sigil : getSigla()) {
-      stringBuilder.append(sigil).append(": ");
-      String delim = "";
-      for (final IInternalColumn column : getInternalColumns()) {
-        stringBuilder.append(delim).append(cellToString(sigil, column));
-        delim = "|";
-      }
-      stringBuilder.append("\n");
-    }
-    return stringBuilder.toString();
-  }
-
-  private String cellToString(final String sigil, final IInternalColumn column) {
-    if (!column.containsWitness(sigil)) {
-      return " ";
-    }
-    //TODO should not be getnormalized!
-    return column.getToken(sigil).getNormalized().toString();
-  }
-
-  public static String alignmentTableToHTML(final IAlignmentTable alignmentTable) {
-    final StringBuilder tableHTML = new StringBuilder("<div id=\"alignment-table\"><h4>Alignment Table:</h4>\n<table border=\"1\" class=\"alignment\">\n");
-
-<<<<<<< HEAD
-    for (final IRow row : alignmentTable.getRows()) {
-      tableHTML.append("<tr>").
-          append("<th>Witness ").append(row.getSigil()).append(":</th>");
-      for (final ICell cell : row) {
-=======
-    for (final String witnessId : alignmentTable.getSigla()) {
-      tableHTML.append("<tr>").//
-          append("<th>Witness ").append(witnessId).append(":</th>");
-      for (final IColumn column : alignmentTable.getColumns()) {
->>>>>>> 4ab1fda8
-        tableHTML.append("<td>");
-        if (!cell.isEmpty()) {
-          // TODO this was normalized!
-          tableHTML.append(cell.getToken().getContent()); // TODO add escaping!
-        }
-        tableHTML.append("</td>");
-      }
-      tableHTML.append("</tr>\n");
-    }
-    tableHTML.append("</table>\n</div>\n\n");
-    //    return alignmentTable.toString().replaceAll("\n", "<br/>") + "<br/>";
-    return tableHTML.toString();
-  }
-
-  private void addVariantAtTheEnd(final IPhrase witnessPhrase) {
-    for (final INormalizedToken token : witnessPhrase.getTokens()) {
-      final IInternalColumn extraColumn = new Column3(token, size() + 1);
-      columns.add(extraColumn);
-    }
-  }
-
-  // Note: this is a visitor that walks over the columns!
-  public void accept(final IAlignmentTableVisitor visitor) {
-    visitor.visitTable(this);
-    for (final IInternalColumn column : columns) {
-      column.accept(visitor);
-    }
-    visitor.postVisitTable(this);
-  }
-
-  public void addVariantBefore(final IInternalColumn column, final IPhrase witnessPhrase) {
-    int startPosition = column.getPosition();
-    for (int i = startPosition; i <= columns.size(); i++) {
-      final IInternalColumn mcolumn = columns.get(i - 1);
-      final int position = mcolumn.getPosition();
-      mcolumn.setPosition(position + witnessPhrase.size());
-    }
-    for (final INormalizedToken token : witnessPhrase.getTokens()) {
-      final IInternalColumn extraColumn = new Column3(token, startPosition);
-      columns.add(startPosition - 1, extraColumn);
-      startPosition++;
-    }
-  }
-
-  @Override
-  public IColumns createColumns(final int startPosition, final int endPosition) {
-    // NOTE: We make a new List here to prevent ConcurrentModificationExceptions!
-    final List<IInternalColumn> subList = Lists.newArrayList(columns.subList(startPosition - 1, endPosition));
-    return new Columns(subList);
-  }
-
-  @Override
-  public int size() {
-    return getInternalColumns().size();
-  }
-
-  public void addReplacement(final IReplacement replacement) {
-    final IColumns originalColumns = replacement.getOriginalColumns();
-    final IPhrase replacementPhrase = replacement.getReplacementPhrase();
-    if (replacementPhrase.size() > originalColumns.size()) {
-      Columns columns = new Columns();
-      final IInternalColumn nextColumn = replacement.getNextColumn();
-      final IPhrase additionalPhrase = replacementPhrase.createSubPhrase(originalColumns.size() + 1, replacementPhrase.size());
-      Gap gap = new Gap(columns, additionalPhrase, nextColumn);
-      final IAddition addition = Addition.create(gap);
-      final IPhrase smallerPhrase = replacementPhrase.createSubPhrase(1, originalColumns.size());
-      originalColumns.addVariantPhrase(smallerPhrase);
-      addAddition(addition);
-    } else {
-      originalColumns.addVariantPhrase(replacementPhrase);
-    }
-  }
-
-  public void addAddition(final IAddition addition) {
-    final IPhrase witnessPhrase = addition.getAddedPhrase();
-    if (addition.isAtTheEnd()) {
-      addVariantAtTheEnd(witnessPhrase);
-    } else {
-      final IInternalColumn column = addition.getNextColumn();
-      addVariantBefore(column, witnessPhrase);
-    }
-  }
-
-  @Override
-  public List<String> findRepeatingTokens() {
-    //transform
-    final Multimap<String, IInternalColumn> columnsForTokenMap = ArrayListMultimap.create();
-    for (final IInternalColumn column : getInternalColumns()) {
-      final List<INormalizedToken> variants = column.getVariants();
-      for (final INormalizedToken token : variants) {
-        columnsForTokenMap.put(token.getNormalized(), column);
-      }
-    }
-    //predicate
-    final List<String> repeatingNormalizedTokens = Lists.newArrayList();
-    for (final String tokenName : columnsForTokenMap.keySet()) {
-      final Collection<IInternalColumn> columnCollection = columnsForTokenMap.get(tokenName);
-      if (columnCollection.size() > 1) {
-        //System.out.println("Repeating token: " + key + " in columns " + xcolumns.toString());
-        repeatingNormalizedTokens.add(tokenName);
-      }
-    }
-    return repeatingNormalizedTokens;
-  }
-
-  @Override
-  public IRow getRow(String sigil) {
-    List<ICell> cells = Lists.newArrayList();
-    for (IInternalColumn column : columns) {
-      ICell cell = new Cell(column, sigil);
-      cells.add(cell);
-    }
-    return new Row(sigil, cells);
-  }
-
-  @Override
-  public List<IRow> getRows() {
-    List<IRow> rows = Lists.newArrayList();
-    for (String sigil: sigli) {
-      rows.add(getRow(sigil));
-    }
-    return rows;
-  }
-
-  public IColumn getColumn(int position) {
-    ArrayList<ICell> cells = Lists.newArrayList();
-    IInternalColumn col = columns.get(position);
-    for (String sig : getSigli()) {
-    	ICell cell = new Cell(col, sig);
-    	cells.add(cell);
-    }
-    return new AlignmentTable4Column(position, cells, col);
-  }
-  
-  @Override
-  public List<IColumn> getColumns() {
-	  List<IColumn> cols = Lists.newArrayList();
-	  for (int i = 0; i < columns.size(); ++i) {
-		  cols.add(getColumn(i));
-	  }
-	  return cols;
-  }
-  @Override
-  public Collection<? extends String> getRepeatedTokens() {
-    return findRepeatingTokens();
-  }
-
-  @Override
-  public ITokenIndex getTokenIndex(List<String> repeatedTokens) {
-    return AlignmentTableIndex.create(this, repeatedTokens);
-  }
-
-  public class AlignmentTable4Column implements IColumn {
-
-	private int position;
-    private List<ICell> cells;
-	private IInternalColumn internalColumn;
-
-	// TODO: remove internalColumn exposure
-	AlignmentTable4Column(int position, List<ICell> cells, IInternalColumn internalColumn) {
-		this.internalColumn = internalColumn;
-		this.position = position;
-		this.cells = cells;
-	}
-	@Override
-	public Iterator<ICell> iterator() {
-		return cells.iterator();
-	}
-
-	@Override
-	public int getPosition() {
-		return position;
-	}
-	// TODO: hack remove
-	@Override
-	public IInternalColumn getInternalColumn() {
-		return internalColumn;
-	}
-	  
-  }
-  
-
-}
+/**
+ * CollateX - a Java library for collating textual sources,
+ * for example, to produce an apparatus.
+ *
+ * Copyright (C) 2010 ESF COST Action "Interedition".
+ *
+ * This program is free software: you can redistribute it and/or modify
+ * it under the terms of the GNU General Public License as published by
+ * the Free Software Foundation, either version 3 of the License, or
+ * (at your option) any later version.
+ *
+ * This program is distributed in the hope that it will be useful,
+ * but WITHOUT ANY WARRANTY; without even the implied warranty of
+ * MERCHANTABILITY or FITNESS FOR A PARTICULAR PURPOSE.  See the
+ * GNU General Public License for more details.
+ *
+ * You should have received a copy of the GNU General Public License
+ * along with this program.  If not, see <http://www.gnu.org/licenses/>.
+ */
+
+package eu.interedition.collatex2.implementation.alignmenttable;
+
+import java.util.ArrayList;
+import java.util.Collection;
+import java.util.Iterator;
+import java.util.List;
+
+import com.google.common.collect.ArrayListMultimap;
+import com.google.common.collect.Lists;
+import com.google.common.collect.Multimap;
+
+import eu.interedition.collatex2.implementation.alignment.Gap;
+import eu.interedition.collatex2.implementation.indexing.AlignmentTableIndex;
+import eu.interedition.collatex2.implementation.modifications.Addition;
+import eu.interedition.collatex2.interfaces.IAddition;
+import eu.interedition.collatex2.interfaces.IAlignmentTable;
+import eu.interedition.collatex2.interfaces.IAlignmentTableVisitor;
+import eu.interedition.collatex2.interfaces.ICell;
+import eu.interedition.collatex2.interfaces.IColumn;
+import eu.interedition.collatex2.interfaces.IInternalColumn;
+import eu.interedition.collatex2.interfaces.IColumns;
+import eu.interedition.collatex2.interfaces.INormalizedToken;
+import eu.interedition.collatex2.interfaces.IPhrase;
+import eu.interedition.collatex2.interfaces.IReplacement;
+import eu.interedition.collatex2.interfaces.IRow;
+import eu.interedition.collatex2.interfaces.ITokenIndex;
+
+public class AlignmentTable4 implements IAlignmentTable {
+  private final List<String> sigli;
+  private final List<IInternalColumn> columns;
+
+  public AlignmentTable4() {
+    this.sigli = Lists.newArrayList();
+    this.columns = Lists.newArrayList();
+  }
+
+  @Override
+  public void add(final IInternalColumn column) {
+    columns.add(column);
+  }
+
+  @Override
+  public List<String> getSigla() {
+    return sigli;
+  }
+  
+  public List<IInternalColumn> getInternalColumns() {
+    return columns;
+  }
+
+  @Override
+  public String toString() {
+    final StringBuilder stringBuilder = new StringBuilder();
+    for (final String sigil : getSigla()) {
+      stringBuilder.append(sigil).append(": ");
+      String delim = "";
+      for (final IInternalColumn column : getInternalColumns()) {
+        stringBuilder.append(delim).append(cellToString(sigil, column));
+        delim = "|";
+      }
+      stringBuilder.append("\n");
+    }
+    return stringBuilder.toString();
+  }
+
+  private String cellToString(final String sigil, final IInternalColumn column) {
+    if (!column.containsWitness(sigil)) {
+      return " ";
+    }
+    //TODO should not be getnormalized!
+    return column.getToken(sigil).getNormalized().toString();
+  }
+
+  public static String alignmentTableToHTML(final IAlignmentTable alignmentTable) {
+    final StringBuilder tableHTML = new StringBuilder("<div id=\"alignment-table\"><h4>Alignment Table:</h4>\n<table border=\"1\" class=\"alignment\">\n");
+    for (final IRow row : alignmentTable.getRows()) {
+      tableHTML.append("<tr>").
+          append("<th>Witness ").append(row.getSigil()).append(":</th>");
+      for (final ICell cell : row) {
+        tableHTML.append("<td>");
+        if (!cell.isEmpty()) {
+          // TODO this was normalized!
+          tableHTML.append(cell.getToken().getContent()); // TODO add escaping!
+        }
+        tableHTML.append("</td>");
+      }
+      tableHTML.append("</tr>\n");
+    }
+    tableHTML.append("</table>\n</div>\n\n");
+    //    return alignmentTable.toString().replaceAll("\n", "<br/>") + "<br/>";
+    return tableHTML.toString();
+  }
+
+  private void addVariantAtTheEnd(final IPhrase witnessPhrase) {
+    for (final INormalizedToken token : witnessPhrase.getTokens()) {
+      final IInternalColumn extraColumn = new Column3(token, size() + 1);
+      columns.add(extraColumn);
+    }
+  }
+
+  // Note: this is a visitor that walks over the columns!
+  public void accept(final IAlignmentTableVisitor visitor) {
+    visitor.visitTable(this);
+    for (final IInternalColumn column : columns) {
+      column.accept(visitor);
+    }
+    visitor.postVisitTable(this);
+  }
+
+  public void addVariantBefore(final IInternalColumn column, final IPhrase witnessPhrase) {
+    int startPosition = column.getPosition();
+    for (int i = startPosition; i <= columns.size(); i++) {
+      final IInternalColumn mcolumn = columns.get(i - 1);
+      final int position = mcolumn.getPosition();
+      mcolumn.setPosition(position + witnessPhrase.size());
+    }
+    for (final INormalizedToken token : witnessPhrase.getTokens()) {
+      final IInternalColumn extraColumn = new Column3(token, startPosition);
+      columns.add(startPosition - 1, extraColumn);
+      startPosition++;
+    }
+  }
+
+  @Override
+  public IColumns createColumns(final int startPosition, final int endPosition) {
+    // NOTE: We make a new List here to prevent ConcurrentModificationExceptions!
+    final List<IInternalColumn> subList = Lists.newArrayList(columns.subList(startPosition - 1, endPosition));
+    return new Columns(subList);
+  }
+
+  @Override
+  public int size() {
+    return getInternalColumns().size();
+  }
+
+  public void addReplacement(final IReplacement replacement) {
+    final IColumns originalColumns = replacement.getOriginalColumns();
+    final IPhrase replacementPhrase = replacement.getReplacementPhrase();
+    if (replacementPhrase.size() > originalColumns.size()) {
+      Columns columns = new Columns();
+      final IInternalColumn nextColumn = replacement.getNextColumn();
+      final IPhrase additionalPhrase = replacementPhrase.createSubPhrase(originalColumns.size() + 1, replacementPhrase.size());
+      Gap gap = new Gap(columns, additionalPhrase, nextColumn);
+      final IAddition addition = Addition.create(gap);
+      final IPhrase smallerPhrase = replacementPhrase.createSubPhrase(1, originalColumns.size());
+      originalColumns.addVariantPhrase(smallerPhrase);
+      addAddition(addition);
+    } else {
+      originalColumns.addVariantPhrase(replacementPhrase);
+    }
+  }
+
+  public void addAddition(final IAddition addition) {
+    final IPhrase witnessPhrase = addition.getAddedPhrase();
+    if (addition.isAtTheEnd()) {
+      addVariantAtTheEnd(witnessPhrase);
+    } else {
+      final IInternalColumn column = addition.getNextColumn();
+      addVariantBefore(column, witnessPhrase);
+    }
+  }
+
+  @Override
+  public List<String> findRepeatingTokens() {
+    //transform
+    final Multimap<String, IInternalColumn> columnsForTokenMap = ArrayListMultimap.create();
+    for (final IInternalColumn column : getInternalColumns()) {
+      final List<INormalizedToken> variants = column.getVariants();
+      for (final INormalizedToken token : variants) {
+        columnsForTokenMap.put(token.getNormalized(), column);
+      }
+    }
+    //predicate
+    final List<String> repeatingNormalizedTokens = Lists.newArrayList();
+    for (final String tokenName : columnsForTokenMap.keySet()) {
+      final Collection<IInternalColumn> columnCollection = columnsForTokenMap.get(tokenName);
+      if (columnCollection.size() > 1) {
+        //System.out.println("Repeating token: " + key + " in columns " + xcolumns.toString());
+        repeatingNormalizedTokens.add(tokenName);
+      }
+    }
+    return repeatingNormalizedTokens;
+  }
+
+  @Override
+  public IRow getRow(String sigil) {
+    List<ICell> cells = Lists.newArrayList();
+    for (IInternalColumn column : columns) {
+      ICell cell = new Cell(column, sigil);
+      cells.add(cell);
+    }
+    return new Row(sigil, cells);
+  }
+
+  @Override
+  public List<IRow> getRows() {
+    List<IRow> rows = Lists.newArrayList();
+    for (String sigil: sigli) {
+      rows.add(getRow(sigil));
+    }
+    return rows;
+  }
+
+  public IColumn getColumn(int position) {
+    ArrayList<ICell> cells = Lists.newArrayList();
+    IInternalColumn col = columns.get(position-1);
+    for (String sig : getSigla()) {
+    	ICell cell = new Cell(col, sig);
+    	cells.add(cell);
+    }
+    return new AlignmentTable4Column(position, cells, col);
+  }
+  
+  @Override
+  public List<IColumn> getColumns() {
+	  List<IColumn> cols = Lists.newArrayList();
+	  for (int i = 1; i <= columns.size(); ++i) {
+		  cols.add(getColumn(i));
+	  }
+	  return cols;
+  }
+  @Override
+  public Collection<? extends String> getRepeatedTokens() {
+    return findRepeatingTokens();
+  }
+
+  @Override
+  public ITokenIndex getTokenIndex(List<String> repeatedTokens) {
+    return AlignmentTableIndex.create(this, repeatedTokens);
+  }
+
+  public class AlignmentTable4Column implements IColumn {
+
+	private int position;
+    private List<ICell> cells;
+	private IInternalColumn internalColumn;
+
+	// TODO: remove internalColumn exposure
+	AlignmentTable4Column(int position, List<ICell> cells, IInternalColumn internalColumn) {
+		this.internalColumn = internalColumn;
+		this.position = position;
+		this.cells = cells;
+	}
+	@Override
+	public Iterator<ICell> iterator() {
+		return cells.iterator();
+	}
+
+	@Override
+	public int getPosition() {
+		return position;
+	}
+	// TODO: hack remove
+	@Override
+	public IInternalColumn getInternalColumn() {
+		return internalColumn;
+	}
+	  
+  }
+  
+
+}