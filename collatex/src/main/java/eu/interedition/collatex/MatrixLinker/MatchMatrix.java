--- conflicted
+++ resolved
@@ -21,8 +21,7 @@
 import eu.interedition.collatex.graph.VariantGraphVertex;
 import eu.interedition.collatex.matching.Matches;
 
-<<<<<<< HEAD
-public class MatchMatrix {
+public class MatchMatrix implements Iterable<MatchMatrix.Coordinate> {
   static Logger LOG = LoggerFactory.getLogger(MatchMatrix.class);
 
   public static MatchMatrix create(VariantGraph base, Iterable<Token> witness, Comparator<Token> comparator) {
@@ -46,9 +45,6 @@
     }
     return arrayTable;
   }
-=======
-public class MatchMatrix implements Iterable<MatchMatrix.Coordinates> {
->>>>>>> 66044274
 
   private final ArrayTable<VariantGraphVertex, Token, Boolean> sparseMatrix;
 
@@ -226,22 +222,19 @@
     return islands;
   }
 
-<<<<<<< HEAD
-  public static class Coordinate implements Comparable<Coordinate> {
-=======
   @Override
-  public Iterator<Coordinates> iterator() {
-    return new AbstractIterator<Coordinates>() {
+  public Iterator<Coordinate> iterator() {
+    return new AbstractIterator<Coordinate>() {
       private int row = 0;
-      private int col = 0;
-      private int rows = rowNum();
+      private final int col = 0;
+      private final int rows = rowNum();
       private int cols = colNum();
 
       @Override
-      protected Coordinates computeNext() {
+      protected Coordinate computeNext() {
         while (row < rows) {
           if (cols++ < cols) {
-            return new Coordinates(row, col);
+            return new Coordinate(row, col);
           }
           ++row;
         }
@@ -250,8 +243,7 @@
     };
   }
 
-  public static class Coordinates implements Comparable<Coordinates> {
->>>>>>> 66044274
+  public static class Coordinate implements Comparable<Coordinate> {
     int row;
     int column;
 
@@ -272,21 +264,12 @@
       return column;
     }
 
-<<<<<<< HEAD
     public boolean sameColumn(Coordinate c) {
       return c.column == column;
     }
 
     public boolean sameRow(Coordinate c) {
       return c.row == row;
-=======
-    public boolean sameColumn(Coordinates c) {
-      return (c.column == column);
-    }
-
-    public boolean sameRow(Coordinates c) {
-      return (c.row == row);
->>>>>>> 66044274
     }
 
     public boolean bordersOn(Coordinate c) {
