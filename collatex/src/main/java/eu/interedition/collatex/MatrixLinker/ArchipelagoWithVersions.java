--- conflicted
+++ resolved
@@ -1,4 +1,3 @@
-<<<<<<< HEAD
 package eu.interedition.collatex.MatrixLinker;
 
 import java.io.PrintWriter;
@@ -206,19 +205,21 @@
 			if(!confl)
 				result.add(isl);
 			else {
-				MatchMatrixIsland island1 = result.get(i);
-				double tot_d_1 = 0.0;
-				double tot_d_2 = 0.0;
-				for(int j=0; j<i; j++) {
-				  MatchMatrixIsland island2 = result.get(j);
-				  tot_d_1 += distance(island2,island1);
-				  tot_d_2 += distance(island2,isl);
-				}
-				System.out.println("tot_d_1: "+tot_d_1);
-				System.out.println("tot_d_2: "+tot_d_2);
-				if(tot_d_2<tot_d_1) {
-					result.remove(i);
-					result.add(isl);
+        MatchMatrixIsland island1 = result.get(i);
+				if(island1.size()<=isl.size()) {
+  				double tot_d_1 = 0.0;
+  				double tot_d_2 = 0.0;
+  				for(int j=0; j<i; j++) {
+            MatchMatrixIsland island2 = result.get(j);
+  				  tot_d_1 += distance(island2,island1);
+  				  tot_d_2 += distance(island2,isl);
+  				}
+  				System.out.println("tot_d_1: "+tot_d_1);
+  				System.out.println("tot_d_2: "+tot_d_2);
+  				if(tot_d_2<tot_d_1) {
+  					result.remove(i);
+  					result.add(isl);
+  				}
 				}
 			}
 		}
@@ -535,544 +536,4 @@
 
 	}
 
-=======
-package eu.interedition.collatex.MatrixLinker;
-
-import java.io.PrintWriter;
-import java.util.ArrayList;
-
-public class ArchipelagoWithVersions extends Archipelago {
-
-	private static final String newLine = System.getProperty("line.separator");
-	private ArrayList<Archipelago> nonConflVersions;
-	private Integer[] isl2;
-
-	public ArchipelagoWithVersions() {
-		islands = new ArrayList<Island>();
-		nonConflVersions = new ArrayList<Archipelago>();
-	}
-
-	public ArchipelagoWithVersions(Island isl) {
-		islands = new ArrayList<Island>();
-		nonConflVersions = new ArrayList<Archipelago>();
-		add(isl);
-  }
-
-	public void add(Island island) {
-    super.add(island);
-  }
-
-	public void createNonConflictingVersions() {
-		boolean debug = false;
-//		PrintWriter logging = null;
-//		File logFile = new File(File.separator + "c:\\logfile.txt");
-//		try {
-//	    logging = new PrintWriter(new FileOutputStream(logFile));
-//    } catch (FileNotFoundException e) {
-//	    e.printStackTrace();
-//    }
-
-    nonConflVersions = new ArrayList<Archipelago>();
-		int tel = 0;
-		for(Island island : islands) {
-  		tel++;
-//  		if(tel>22)
-  			debug = false;
-//  			System.out.println("nonConflVersions.size(): "+nonConflVersions.size());
-//  			int tel_version = 0;
-//  			for(Archipelago arch : nonConflVersions) {
-//  				System.out.println("arch version ("+(tel_version++)+"): " + arch);
-//  			}
-// TODO
-//  		if(tel>22) {
-//  			int tel_version = 0;
-//  			for(Archipelago arch : nonConflVersions) {
-//  				System.out.println("arch version ("+(tel_version++)+"): " + arch);
-//  			}
-//  			System.exit(1);
-//  		}
-  		if(nonConflVersions.size()==0) {
-  			if(debug)
-  				System.out.println("nonConflVersions.size()==0");
-  			Archipelago version = new Archipelago();
-  			version.add(island);
-  			nonConflVersions.add(version);
-  		} else {
-  			boolean found_one = false;
-				ArrayList<Archipelago> new_versions = new ArrayList<Archipelago>();
-				int tel_loop = 0;
-  			for(Archipelago version : nonConflVersions)	{
-    			if(debug)
-    				System.out.println("loop 1: "+tel_loop++);
-  				if(!version.conflictsWith(island)) {
-  	  			if(debug)
-  	  				System.out.println("!version.conflictsWith(island)");
-  					version.add(island);
-  					found_one = true;
-  				}
-  			}
-  			if(!found_one) {
-    			if(debug)
-    				System.out.println("!found_one");
-  				// try to find a existing version in which the new island fits
-  				// after removing some points
-    			tel_loop = 0;
-    			for(Archipelago version : nonConflVersions)	{
-    				if(debug)
-    				  System.out.println("loop 2: "+tel_loop++);
-						Island island_copy = island.copy();
-  					for(Island isl : version.iterator()) {
-  						island_copy = island_copy.removePoints(isl);
-  					}
-						if(island_copy.size()>0) {
-							version.add(island_copy);
-							found_one = true;
-						}
-    			}
-    			// create a new version with the new island and (parts of) existing islands
-    			tel_loop = 0;
-    			for(Archipelago version : nonConflVersions)	{
-    				if(debug)
-    					System.out.println("loop 3: "+tel_loop++);
-		  			Archipelago new_version = new Archipelago();
-		  			new_version.add(island);
-  					for(Island isl : version.iterator()) {
-  						Island di = isl.copy();
-  		  			if(debug)
-  		  				System.out.println("di: "+di);
-  						Island res = di.removePoints(island);
-  		  			if(debug)
-  		  				System.out.println("res: "+res);
-  						if(res.size()>0) {
-  							found_one = true;
-  			  			new_version.add(res);
-  						}
-  					}
-		  			new_versions.add(new_version);
-    			}
-					if(new_versions.size()>0) {
-						tel_loop = 0;
-						for(Archipelago arch : new_versions) {
-							if(debug)
-								System.out.println("loop 4: "+tel_loop++);
-							addVersion(arch);
-						}
-					}
-  			}
-  			if(!found_one) {
-    			if(debug)
-    				System.out.println("!found_one");
-  				Archipelago version = new Archipelago();
-  				version.add(island);
-  				addVersion(version);
-  			}
-  		}
-		}
-//		int tel_version = 0;
-//		for(Archipelago arch : nonConflVersions) {
-//			logging.println("arch version ("+(tel_version++)+"): " + arch);
-//		}
-//		tel_version = 0;
-//		for(Archipelago arch : nonConflVersions) {
-//			logging.println("version "+(tel_version++)+": " + arch.value());
-//		}
-//		logging.close();
-  }
-
-	private void addVersion(Archipelago version) {
-		int pos = 0;
-//		int tel_loop = 0;
-//		System.out.println("addVersion - num of versions: "+nonConflVersions.size());
-		for(pos = 0; pos<nonConflVersions.size(); pos++) {
-			if(version.equals(nonConflVersions.get(pos)))
-					return;
-//			System.out.println("loop 5: "+tel_loop++);
-			if(version.value()>nonConflVersions.get(pos).value()) {
-				nonConflVersions.add(pos,version);
-				return;
-			}
-		}
-		nonConflVersions.add(version);
-	}
-
-	public int numOfNonConflConstell() {
-	  return nonConflVersions.size();
-  }
-
-	public ArchipelagoWithVersions copy() {
-		ArchipelagoWithVersions result = new ArchipelagoWithVersions();
-		for(Island isl: islands) {
-			result.add((Island) isl.copy());
-		}
-	  return result;
-  }
-
-	public Archipelago getVersion(int i) {
-		try {
-			if(nonConflVersions.isEmpty())
-				createNonConflictingVersions();
-			return nonConflVersions.get(i);
-		} catch(IndexOutOfBoundsException exc) {
-			return null;
-		}
-  }
-
-	public ArrayList<Archipelago> getNonConflVersions() {
-	  return nonConflVersions;
-  }
-
-	/*
-	 * Create a non-conflicting version by simply taken all the islands
-	 * that to not conflict with each other, largest first. This presuming
-	 * that Archipelago will have a high value if it contains the largest
-	 * possible islands
-	 */
-	public Archipelago createFirstVersion() {
-		Archipelago result = new Archipelago();
-		for(Island isl: islands) {
-			int i=0;
-			int res_size = result.size();
-			boolean confl = false;
-			for(i=0; i<res_size; i++) {
-				if(result.get(i).isCompetitor(isl)) {
-					confl = true;
-//					System.out.println("confl: "+isl+" with: "+i+" : "+result.get(i));
-					break;
-				}
-			}
-			if(!confl)
-				result.add(isl);
-			else {
-				Island island1 = result.get(i);
-				if(island1.size()<=isl.size()) {
-  				double tot_d_1 = 0.0;
-  				double tot_d_2 = 0.0;
-  				for(int j=0; j<i; j++) {
-  				  Island island2 = result.get(j);
-  				  tot_d_1 += distance(island2,island1);
-  				  tot_d_2 += distance(island2,isl);
-  				}
-  				System.out.println("tot_d_1: "+tot_d_1);
-  				System.out.println("tot_d_2: "+tot_d_2);
-  				if(tot_d_2<tot_d_1) {
-  					result.remove(i);
-  					result.add(isl);
-  				}
-				}
-			}
-		}
-	  return result;
-  }
-	
-	private double distance(Island isl1, Island isl2) {
-		double result = 0.0;
-		int isl1_L_x = isl1.getLeftEnd().col;
-		int isl1_L_y = isl1.getLeftEnd().row;
-		int isl1_R_x = isl1.getRightEnd().col;
-		int isl1_R_y = isl1.getRightEnd().row;
-		int isl2_L_x = isl2.getLeftEnd().col;
-		int isl2_L_y = isl2.getLeftEnd().row;
-		int isl2_R_x = isl2.getRightEnd().col;
-		int isl2_R_y = isl2.getRightEnd().row;
-		result = distance(isl1_L_x,isl1_L_y,isl2_L_x,isl2_L_y);
-		double d = distance(isl1_L_x,isl1_L_y,isl2_R_x,isl2_R_y);
-		if(d<result)
-			result = d;
-		d = distance(isl1_R_x,isl1_R_y,isl2_L_x,isl2_L_y);
-		if(d<result)
-			result = d;
-		d = distance(isl1_R_x,isl1_R_y,isl2_R_x,isl2_R_y);
-		if(d<result)
-			result = d;
-		return result;
-	}
-	
-	private double distance(int a_x, int a_y, int b_x, int b_y) {
-		double result = 0.0;
-		result = Math.sqrt((a_x - b_x)*(a_x - b_x) + (a_y - b_y)*(a_y - b_y));
-		return result;
-	}
-
-	public String createXML(SparseMatrix mat, PrintWriter output) {
-		String result = "";
-		ArrayList<String> columnLabels = mat.columnLabels();
-		ArrayList<String> rowLabels = mat.rowLabels();
-  	ArrayList<Coordinate> list = new ArrayList<Coordinate>();
-  	int rowNum = rowLabels.size();
-  	int colNum = columnLabels.size();
-  	list.add(new Coordinate(0, 0));
-  	list.add(new Coordinate(colNum-1, rowNum-1));
-//  	System.out.println("1");
-  	Archipelago createFirstVersion = createFirstVersion();
-  	System.out.println("2");
-//  	output.println(mat.toHtml(this));
-  	output.println(mat.toHtml(createFirstVersion));
-//  	System.out.println("3");
-  	ArrayList<Coordinate> gaps = createFirstVersion.findGaps(list);
-  	System.out.println("4");
-  	ArrayList<Integer[]> listOrderedByCol = new ArrayList<Integer[]>();
-  	int teller = 0;
-  	Integer[] isl = {0,0,0,0,0};
-  	for(Coordinate c : gaps) {
-			teller++;
-			if(teller%2==0) {
-			  isl[0] = teller/2;
-			  isl[3] = c.col;
-			  isl[4] = c.row;
-			  listOrderedByCol.add(isl.clone());
-			} else {
-				isl[1] = c.col;
-				isl[2] = c.row;
-			}
-  	}
-  	ArrayList<Integer[]> listOrderedByRow = new ArrayList<Integer[]>();
-  	for(Integer[] a: listOrderedByCol) {
-  		System.out.println(a[0]+": "+a[1]+"-"+a[2]);
-  		boolean added = false;
-  		for(int i=0; i<listOrderedByRow.size(); i++) {
-  			Integer row_a = a[2];
-  			Integer row_b = listOrderedByRow.get(i)[2];
-  			if(row_a<row_b) {
-  				listOrderedByRow.add(i, a);
-  				added = true;
-  				break;
-  			}
-  		}
-  		if(!added) {
-  			listOrderedByRow.add(a);
-  		}
-  	}
-  	for(Integer[] a: listOrderedByRow) {
-  		System.out.println(a[0]+": "+a[1]+"-"+a[2]);
-  	}
-  	int rowPos = 0;
-  	int colPos = 0;
-  	int gapsPos = 0;
-		output.println("<xml>");
-		result += "<xml>" + newLine;
-		String res = "";
-		/* inspecteer inhoud gaps */
-		teller = 0;
-		Coordinate vorige = new Coordinate(0,0);
-		for(Coordinate c : gaps) {
-			teller++;
-			if(teller%2==0) {
-				System.out.print(" " + c + " ");
-				for(int i = vorige.col; i<=c.col ; i++ )
-					System.out.print(" " + columnLabels.get(i));
-				System.out.println();
-				vorige = c;
-			} else {
-				// vergelijk c met vorige
-				if(c.col<vorige.col || c.row<vorige.row)
-					System.out.println("sprong");
-				System.out.print(c);
-				vorige = c;
-			}
-		}
-//  	while(true) {
-//  		/**
-//  		 * Hier anders aanpakken?
-//  		 * Bijv eerst de stukken tussen de eilanden simpel als varianten opvatten?
-//  		 * Probleem (bijvoorbeeld text 4): de eerste woorden in 'lem' matchen met
-//  		 * 	woorden veel verderop in de 'rdg' (en zijn geen echte match).
-//  		 * Dus proberen kijken of eerst de eilanden nogmaals gewaardeerd worden
-//  		 * om zo eilanden die niet in de 'archipel' passen er buiten te laten.
-//  		 */
-//  		/** */
-//  		int islStart = gaps.get(gapsPos).col; 
-//  		int islStartRow = gaps.get(gapsPos).row; 
-//  		int islEnd = gaps.get(gapsPos+1).col;
-//  		if(colPos<islStart || rowPos<gaps.get(gapsPos).row) {
-//  			String lem ="";
-//  			String rdg = "";
-//  			while(colPos<gaps.get(gapsPos).col)
-//  				lem += columnLabels.get(colPos++) + " ";
-//  			while(rowPos<gaps.get(gapsPos).row)
-//  				rdg += rowLabels.get(rowPos++) + " ";
-//  			result += printApp(output,lem, rdg);
-//  			res = " ";
-//  		}
-//  		if(colPos==islStart && rowPos>islStartRow) {
-//  			String lem ="";
-//  			String rdg = "";
-//  			while(colPos<gaps.get(gapsPos).col)
-//  				lem += columnLabels.get(colPos++) + " ";
-//  			result += printApp(output,lem, rdg);
-//  			gapsPos += 2;
-//  		} else {
-//  			while(islStart<=islEnd)
-//  				res += columnLabels.get(islStart++)+" ";
-//  			output.println(res);
-//  			if(!res.trim().isEmpty())
-//  			  result += res + newLine;
-//  			res = "";
-//  			colPos = gaps.get(gapsPos+1).col + 1;
-//  			rowPos = gaps.get(gapsPos+1).row + 1;
-//  			gapsPos += 2;
-//  		}
-//  		if(gapsPos>=gaps.size() || colPos==colNum)
-//  			break;
-//  	}
-//		String lem = "";
-//		while(colPos<colNum-1){
-//			lem += columnLabels.get(colPos) + " ";
-//			colPos++;
-//		}
-//		String rdg = "";
-//		while(rowPos<rowNum-1){
-//			rdg += rowLabels.get(rowPos) + " ";
-//			rowPos++;
-//		}
-//		if(!(lem.isEmpty() && rdg.isEmpty())) {
-//			result += printApp(output,lem,rdg);
-//		}
-//		output.println("</xml>");
-//		result += "</xml>";
-		return doeiets(output,listOrderedByCol,listOrderedByRow,columnLabels,rowLabels);
-	}
-	
-	private String doeiets(PrintWriter output, ArrayList<Integer[]> listOrderedByCol,
-      ArrayList<Integer[]> listOrderedByRow, ArrayList<String> columnLabels,
-      ArrayList<String> rowLabels) {
-		String result = new String("<xml>\n");
-		int rowCount = 0;
-		int colCount = 0;
-		int lastCol = -1;
-		int lastRow = -1;
-		boolean sprong = false;
-		boolean finished = false;
-		
-		while(!finished) {
-			System.out.println("col: "+colCount+" ("+drukAfArray(listOrderedByCol.get(colCount))+") - row: "+rowCount+" ("+drukAfArray(listOrderedByRow.get(rowCount))+")");
-			String lem = "";
-			String rdg = "";
-			if(colCount>lastCol) {
-				int a = -1;
-				try {
-					a = listOrderedByCol.get(lastCol)[3];
-				} catch(ArrayIndexOutOfBoundsException excep) { }
-				int b = listOrderedByCol.get(colCount)[1];
-				if((b-a)>1)
-					lem  = getTekst(columnLabels,(a+1),(b-1));
-				lastCol = colCount;
-			}
-			if(rowCount>lastRow) {
-				int a = -1;
-				try {
-					a = listOrderedByRow.get(lastRow)[4];
-				} catch(ArrayIndexOutOfBoundsException excep) { }
-				int b = listOrderedByRow.get(rowCount)[2];
-				if((b-a)>1)
-					rdg  = getTekst(rowLabels,(a+1),(b-1));
-				lastRow = rowCount;
-			}
-			
-			String app = printApp(output, lem, rdg);
-			result += app;
-			System.out.println(app);
-			
-			int colIslNo = listOrderedByCol.get(colCount)[0];
-			int rowIslNo = listOrderedByRow.get(rowCount)[0];
-			if(colIslNo==rowIslNo) {
-				String tekst = getTekst(columnLabels,listOrderedByCol.get(colCount)[1],listOrderedByCol.get(colCount)[3]);
-				result += tekst;
-				System.out.println(tekst);
-				output.println(tekst);
-	  		rowCount++;
-	  		colCount++;
-			} else if(colIslNo>rowIslNo) {
-				String message ="<!-- er is iets mis -->";
-				output.println(message);
-				result += message + "\n";
-				System.out.println("!!! colIslNo (" +colIslNo + ") > rowIslNo ("+ rowIslNo + ")");
-				lem = "";
-				rdg = "";
-				if(listOrderedByCol.get(colCount+1)[0]<colIslNo) {
-					lem = getTekst(columnLabels,listOrderedByCol.get(colCount)[1],listOrderedByCol.get(colCount)[3]);
-					rdg = "[VERPLAATST"+colIslNo+"]";
-					colCount++;
-				} else {
-					lem = "[VERPLAATST"+rowIslNo+"]";
-					rdg = getTekst(rowLabels,listOrderedByRow.get(rowCount)[2],listOrderedByRow.get(rowCount)[4]);
-					rowCount++;
-				}
-				app = printApp(output, lem, rdg);
-				result += app;
-				System.out.println(app);
-			} else if(colIslNo<rowIslNo) {
-//				System.out.println("colIslNo (" +colIslNo + ") < rowIslNo ("+ rowIslNo + ")");
-				lem = "";
-				rdg = "";
-				if(listOrderedByRow.get(rowCount+1)[0]<rowIslNo) {
-					lem = "[VERPLAATST"+rowIslNo+"]";
-					rdg = getTekst(rowLabels,listOrderedByRow.get(rowCount)[2],listOrderedByRow.get(rowCount)[4]);
-					rowCount++;
-				} else {
-					lem = getTekst(columnLabels,listOrderedByCol.get(colCount)[1],listOrderedByCol.get(colCount)[3]);
-					rdg = "[VERPLAATST"+colIslNo+"]";
-					colCount++;
-				}
-				app = printApp(output, lem, rdg);
-				result += app;
-				System.out.println(app);
-			}
-//  		for(Integer[] a : listOrderedByCol) {
-//  			if((a[0]-lastCol)>1)
-//  				sprong  = true;
-//  			if(!sprong)
-//  				while(listOrderedByRow.get(rowCount)[0]<a[0]) {
-//  					rowCount++;
-//  				}
-//  			else {
-//  				String lem = "";
-//  				for(int i=a[1];i<=a[3];i++)
-//  					lem += " " + columnLabels.get(i);
-//  				result += printApp(output,lem,"[VERPLAATST?"+a[0]+"]");
-//  				sprong = false;
-//  			}
-//  		}
-  		if(rowCount>= listOrderedByRow.size() || colCount>=listOrderedByCol.size())
-  			finished = true;
-		}
-		output.println("</xml>");
-		output.flush();
-	  return result + "</xml>";
-  }
-
-	private String drukAfArray(Integer[] integers) {
-		String result = "[";
-		for(Integer i : integers) {
-			result += "," + i;
-		}
-	  return result.replace("[,", "[") + "]";
-  }
-
-	private String getTekst(ArrayList<String> rowLabels, Integer start,
-      Integer einde) {
-		String result = "";
-		for(int i = start; i<=einde; i++) {
-			result += " " + rowLabels.get(i);
-		}
-	  return result.trim();
-  }
-
-	private String printApp(PrintWriter output, String lem,String rdg) {
-		String result = "";
-		if(!(lem.isEmpty() && rdg.isEmpty())) {
-			if(lem.isEmpty())
-				lem = "[WEGGELATEN]";
-			if(rdg.isEmpty())
-				rdg = "[WEGGELATEN]";
-			result += "  <app>"+ newLine;
-			result += "    <lem>"+lem.trim()+"</lem>" + newLine;
-			result += "    <rdg>"+rdg.trim()+"</rdg>" + newLine;
-			result += "  </app>" + newLine;
-  		output.print(result);
-		}
-		return result;
-
-	}
-
->>>>>>> acbd0df7
 }