<<<<<<< HEAD
package eu.interedition.collatex.implementation.graph;

import com.google.common.base.Function;
import com.google.common.base.Preconditions;
import com.google.common.collect.AbstractIterator;
import com.google.common.collect.BiMap;
import com.google.common.collect.HashBiMap;
import com.google.common.collect.Iterables;
import com.google.common.collect.ListMultimap;
import com.google.common.collect.Multimap;
import com.google.common.collect.Sets;
import eu.interedition.collatex.implementation.input.SimpleToken;
import eu.interedition.collatex.implementation.matching.Matches;
import eu.interedition.collatex.interfaces.IWitness;
import eu.interedition.collatex.interfaces.Token;
import org.neo4j.graphalgo.WeightedPath;
import org.neo4j.graphdb.GraphDatabaseService;
import org.neo4j.graphdb.Node;
import org.neo4j.graphdb.Path;
import org.neo4j.graphdb.Relationship;
import org.neo4j.graphdb.traversal.Evaluation;
import org.neo4j.graphdb.traversal.Evaluator;
import org.neo4j.graphdb.traversal.TraversalDescription;
import org.neo4j.kernel.Traversal;
import org.slf4j.Logger;
import org.slf4j.LoggerFactory;

import java.util.Collection;
import java.util.Comparator;
import java.util.Iterator;
import java.util.List;
import java.util.Map;
import java.util.Set;
import java.util.SortedSet;

import static com.google.common.collect.Iterables.transform;
import static eu.interedition.collatex.implementation.graph.EditOperation.GAP;
import static eu.interedition.collatex.implementation.graph.EditOperation.NO_GAP;
import static eu.interedition.collatex.implementation.graph.GraphRelationshipType.PATH;
import static org.neo4j.graphalgo.GraphAlgoFactory.dijkstra;
import static org.neo4j.graphdb.Direction.OUTGOING;
import static org.neo4j.kernel.StandardExpander.DEFAULT;
import static org.neo4j.kernel.Uniqueness.RELATIONSHIP_GLOBAL;

/**
 * This class is the container class for the Edit Graph.
 * <p/>
 * This is a mutable class that is constructed by an external class, since the construction process is an elaborate one. This class is implemented in a defensive style. We use a weighted DAG to make alignment decisions.
 */
@SuppressWarnings("serial")
public class EditGraph extends Graph<EditGraphVertex, EditGraphEdge> {
  private static final Logger LOG = LoggerFactory.getLogger(EditGraph.class);
  private final Function<Node, VariantGraphVertex> variantGraphVertexWrapper;

  public EditGraph(GraphDatabaseService database, Resolver<IWitness> witnessResolver, Resolver<Token> tokenResolver, Function<Node, VariantGraphVertex> variantGraphVertexWrapper) {
    super(database, witnessResolver, tokenResolver);
    this.variantGraphVertexWrapper = variantGraphVertexWrapper;
  }

  public Function<Node, VariantGraphVertex> getVariantGraphVertexWrapper() {
    return variantGraphVertexWrapper;
  }

  public Iterable<EditGraphVertex> vertices() {
    return transform(createTraversalDescription().traverse(start.getNode()).nodes(), vertexWrapper);
  }

  public Iterable<EditGraphEdge> edges() {
    return transform(createTraversalDescription().uniqueness(RELATIONSHIP_GLOBAL).traverse(start.getNode()).relationships(), edgeWrapper);
  }

  protected TraversalDescription createTraversalDescription() {
    return Traversal.description().breadthFirst().relationships(PATH, OUTGOING);
  }

  public EditGraph build(VariantGraph base, Iterable<Token> witness, Comparator<Token> comparator) {
    Set<EditGraphVertex> prevVertexSet = Sets.newLinkedHashSet();
    prevVertexSet.add(start);
    // build the decision graph from the matches and the variant graph
    Matches m = Matches.between(base.vertices(), witness, comparator);
    Set<String> ambiguousNormalized = getAmbiguousNormalizedContent(m);
    ListMultimap<Token, VariantGraphVertex> matches = m.getAll();
    // add for vertices for witness tokens that have a matching base token
    int witnessIndex = 0;
    for (Token witnessToken : witness) {
      List<VariantGraphVertex> baseTokens = matches.get(witnessToken);
      if (!baseTokens.isEmpty()) {
        final Set<EditGraphVertex> vertexSet = Sets.newLinkedHashSet();
        for (VariantGraphVertex baseToken : baseTokens) {
          EditGraphVertex editGraphVertex = new EditGraphVertex(this, baseToken, witnessToken, witnessIndex);
          vertexSet.add(editGraphVertex);

          // TODO: you don't want to always draw an edge
          // TODO: in the case of ngrams in witness and superbase
          // TODO: less edges are needed
          for (EditGraphVertex prevVertex : prevVertexSet) {
            connect(prevVertex, editGraphVertex, base.isNear(prevVertex.getBase(), baseToken) ? NO_GAP : GAP);
          }
        }
        prevVertexSet = vertexSet;
      }
      witnessIndex++;
    }

    end.setWitnessIndex(witnessIndex);

    // add edges to end vertex
    for (EditGraphVertex lastVertex : prevVertexSet) {
      connect(lastVertex, end, base.isNear(lastVertex.getBase(), end.getBase()) ? NO_GAP : GAP);
    }

    score();

    //addSkipVertices(ambiguousNormalized);

    int pathId = 0;
    for (WeightedPath path : dijkstra(DEFAULT.add(PATH, OUTGOING), EditGraphEdge.SCORE_KEY).findAllPaths(start.getNode(), end.getNode())) {
      for (EditGraphEdge edge : transform(path.relationships(), edgeWrapper)) {
        edge.addShortestPathId(pathId);
      }
      pathId++;
    }

    return this;
  }

  protected void score() {
    for (EditGraphEdge e : edges()) {
      int score = (e.to().getWitnessIndex() - e.from().getWitnessIndex()) - 1;
      if (e.getEditOperation() == GAP) {
        score += 1;
      }

      final Iterable<EditGraphEdge> prevEdges = e.from().incoming();
      boolean sequence = true;
      for (EditGraphEdge prev : prevEdges) {
        if (prev.getEditOperation() != e.getEditOperation()) {
          sequence = false;
          break;
        }
      }
      if (!Iterables.isEmpty(prevEdges) && sequence) {
        score -= 1;
      }

      e.setScore(score);
    }
  }

  public Iterable<Iterable<EditGraphEdge>> shortestPaths() {
    int maxId = -1;
    for (EditGraphEdge e : start.outgoing()) {
      final SortedSet<Integer> shortestPathIds = e.getShortestPathIds();
      if (!shortestPathIds.isEmpty()) {
        maxId = Math.max(maxId, shortestPathIds.last());
      }
    }
    
    final int lastPathId = maxId;
    return new Iterable<Iterable<EditGraphEdge>>() {
      @Override
      public Iterator<Iterable<EditGraphEdge>> iterator() {
        return new AbstractIterator<Iterable<EditGraphEdge>>() {
          private int pathId = 0;
          @Override
          protected Iterable<EditGraphEdge> computeNext() {
            if (pathId > lastPathId) {
              return endOfData();
            }
            
            return shortestPath(pathId++);
          }
        };
      }
    };
  }
  
  public Iterable<EditGraphEdge> shortestPath(final int id) {
    return transform(createTraversalDescription().evaluator(new Evaluator() {
      @Override
      public Evaluation evaluate(Path path) {
        final Relationship rel = path.lastRelationship();
        if (rel == null) {
          return Evaluation.INCLUDE_AND_CONTINUE;
        }

        final SortedSet<Integer> pathIds = edgeWrapper.apply(rel).getShortestPathIds();
        return (pathIds.contains(id) ? Evaluation.INCLUDE_AND_CONTINUE : Evaluation.EXCLUDE_AND_PRUNE);
      }
    }).traverse(start.getNode()).relationships(), edgeWrapper);
  }

  public Map<Token, VariantGraphVertex> linkedTokens() {
    final BiMap<Token, VariantGraphVertex> linkedTokens = HashBiMap.create();
    for (Iterable<EditGraphEdge> shortestPath : shortestPaths()) {
      for (EditGraphEdge e : shortestPath) {
        final EditGraphVertex vertex = e.from();
        if (vertex.equals(start)) {
          continue;
        }
        final VariantGraphVertex baseToken = vertex.getBase();
        if (linkedTokens.containsValue(baseToken)) {
          LOG.warn("Duplicate match for base token {}", baseToken);
          continue;
        }
        linkedTokens.put(vertex.getWitness(), baseToken);
      }
      break;
    }
    return linkedTokens;
  }

  public EditGraphEdge connect(EditGraphVertex from, EditGraphVertex to, EditOperation operation) {
    Preconditions.checkArgument(!from.equals(to));

    for (EditGraphEdge e : from.outgoing()) {
      if (to.equals(e.to())) {
        throw new IllegalStateException(String.format("%s and %s already connected", from, to));
      }
    }
    return new EditGraphEdge(this, from, to, operation);
  }

  private void addSkipVertices(Set<String> ambiguousNormalized) {
    for (EditGraphVertex vertex : vertices()) {
      Token witnessToken = vertex.getWitness();
      if (witnessToken != null) {
        String normalized = ((SimpleToken) witnessToken).getNormalized();
        if (ambiguousNormalized.contains(normalized)) {
          Set<EditGraphEdge> incomingEdges = Sets.newHashSet(vertex.incoming());
          Set<EditGraphEdge> outgoingEdges = Sets.newHashSet(vertex.outgoing());
//          for (EditGraphEdge incomingEdge : incomingEdges) {
//            for (EditGraphEdge outgoingEdge : outgoingEdges) {
//              connect(incomingEdge.from(), outgoingEdge.to(), EditOperation.GAP, 3);
//            }
//          }
          final EditGraphVertex skipVertex = new EditGraphVertex(null, null, null, 0);
          for (EditGraphEdge incomingEdge : incomingEdges) {
            connect(incomingEdge.from(), skipVertex, GAP).setScore(3);
          }
          for (EditGraphEdge outgoingEdge : outgoingEdges) {
            connect(skipVertex, outgoingEdge.to(), NO_GAP);
          }
        }
      }
    }
  }

  private Set<String> getAmbiguousNormalizedContent(Matches m) {
    Set<Token> ambiguousMatches = m.getAmbiguous();
    Set<String> ambiguousNormalized = Sets.newHashSet();
    for (Token token : ambiguousMatches) {
      ambiguousNormalized.add(((SimpleToken) token).getNormalized());
    }
    return ambiguousNormalized;
  }
}
=======
package eu.interedition.collatex.implementation.graph;

import java.util.List;
import com.google.common.base.Preconditions;
import com.google.common.collect.AbstractIterator;
import com.google.common.collect.BiMap;
import com.google.common.collect.HashBiMap;
import com.google.common.collect.Iterables;
import com.google.common.collect.Lists;
import com.google.common.collect.Multimap;
import com.google.common.collect.Sets;
import eu.interedition.collatex.implementation.input.SimpleToken;
import eu.interedition.collatex.implementation.matching.Matches;
import eu.interedition.collatex.interfaces.IWitness;
import eu.interedition.collatex.interfaces.Token;
import org.neo4j.graphalgo.WeightedPath;
import org.neo4j.graphdb.GraphDatabaseService;
import org.neo4j.graphdb.Path;
import org.neo4j.graphdb.Relationship;
import org.neo4j.graphdb.traversal.Evaluation;
import org.neo4j.graphdb.traversal.Evaluator;
import org.neo4j.graphdb.traversal.TraversalDescription;
import org.neo4j.kernel.Traversal;
import org.slf4j.Logger;
import org.slf4j.LoggerFactory;

import java.util.Collection;
import java.util.Collections;
import java.util.Comparator;
import java.util.Iterator;
import java.util.Map;
import java.util.Set;
import java.util.SortedSet;

import static com.google.common.collect.Iterables.transform;
import static eu.interedition.collatex.implementation.graph.EditOperation.GAP;
import static eu.interedition.collatex.implementation.graph.EditOperation.NO_GAP;
import static eu.interedition.collatex.implementation.graph.GraphRelationshipType.PATH;
import static org.neo4j.graphalgo.GraphAlgoFactory.dijkstra;
import static org.neo4j.graphdb.Direction.OUTGOING;
import static org.neo4j.kernel.StandardExpander.DEFAULT;
import static org.neo4j.kernel.Uniqueness.RELATIONSHIP_GLOBAL;

/**
 * This class is the container class for the Edit Graph.
 * <p/>
 * This is a mutable class that is constructed by an external class, since the construction process is an elaborate one. This class is implemented in a defensive style. We use a weighted DAG to make alignment decisions.
 */
@SuppressWarnings("serial")
public class EditGraph extends Graph<EditGraphVertex, EditGraphEdge> {
  private static final Logger LOG = LoggerFactory.getLogger(EditGraph.class);

  public EditGraph(GraphDatabaseService database, Resolver<IWitness> witnessResolver, Resolver<Token> tokenResolver) {
    super(database, witnessResolver, tokenResolver);
  }

  public Iterable<EditGraphVertex> vertices() {
    return transform(createTraversalDescription().traverse(start.getNode()).nodes(), vertexWrapper);
  }

  public Iterable<EditGraphEdge> edges() {
    return transform(createTraversalDescription().uniqueness(RELATIONSHIP_GLOBAL).traverse(start.getNode()).relationships(), edgeWrapper);
  }

  protected TraversalDescription createTraversalDescription() {
    return Traversal.description().breadthFirst().relationships(PATH, OUTGOING);
  }

  public EditGraph build(IWitness base, IWitness witness, Comparator<Token> comparator) {
    Set<EditGraphVertex> prevVertexSet = Sets.newLinkedHashSet();
    prevVertexSet.add(start);
    // build the decision graph from the matches and the variant graph
    Matches m = Matches.between(base, witness, comparator);
    Set<String> ambiguousNormalized = getAmbiguousNormalizedContent(m);
    Multimap<Token, Token> matches = m.getAll();
    // add for vertices for witness tokens that have a matching base token
    int witnessIndex = 0;
    for (Token witnessToken : witness.getTokens()) {
      Collection<Token> baseTokens = matches.get(witnessToken);
      if (!baseTokens.isEmpty()) {
        final Set<EditGraphVertex> vertexSet = Sets.newLinkedHashSet();
        for (Token baseToken : baseTokens) {
          EditGraphVertex editGraphVertex = new EditGraphVertex(this, baseToken, witnessToken, witnessIndex);
          vertexSet.add(editGraphVertex);

          // TODO: you don't want to always draw an edge
          // TODO: in the case of ngrams in witness and superbase
          // TODO: less edges are needed
          for (EditGraphVertex prevVertex : prevVertexSet) {
            connect(prevVertex, editGraphVertex, base.isNear(prevVertex.getBase(), baseToken) ? NO_GAP : GAP);
          }
        }
        prevVertexSet = vertexSet;
      }
      witnessIndex++;
    }

    end.setWitnessIndex(witnessIndex);

    // add edges to end vertex
    for (EditGraphVertex lastVertex : prevVertexSet) {
      connect(lastVertex, end, base.isNear(lastVertex.getBase(), end.getBase()) ? NO_GAP : GAP);
    }

    score();

    //addSkipVertices(ambiguousNormalized);

    int pathId = 0;
    for (WeightedPath path : dijkstra(DEFAULT.add(PATH, OUTGOING), EditGraphEdge.SCORE_KEY).findAllPaths(start.getNode(), end.getNode())) {
      for (EditGraphEdge edge : transform(path.relationships(), edgeWrapper)) {
        edge.addShortestPathId(pathId);
      }
      pathId++;
    }

    return this;
  }

  protected void score() {
    for (EditGraphEdge e : edges()) {
      int score = (e.to().getWitnessIndex() - e.from().getWitnessIndex()) - 1;
      if (e.getEditOperation() == GAP) {
        score += 1;
      }

      final Iterable<EditGraphEdge> prevEdges = e.from().incoming();
      boolean sequence = true;
      for (EditGraphEdge prev : prevEdges) {
        if (prev.getEditOperation() != e.getEditOperation()) {
          sequence = false;
          break;
        }
      }
      if (!Iterables.isEmpty(prevEdges) && sequence) {
        score -= 1;
      }

      e.setScore(score);
    }
  }

  //  protected void score() {
//    Iterable<EditGraphEdge> edgesInTopologicalOrder = edgesInTopologicalOrder();
//    for (EditGraphEdge edge : edgesInTopologicalOrder) {
//      int score = determineScore(edge);
//      LOG.debug("Scoring edge {} {}", edge, score);
//      edge.setScore(score);
//    }
//  }
  
  private int determineScore(EditGraphEdge edge) {
    EditGraphVertex from = edge.from();
    //NOTE: not so nice way of determining whether edges originated from start vertex
    //TODO: better to use equals graph.getStart etc
    if (Iterables.isEmpty(from.incoming())) {
      return 99; //TODO: this should not be fixed like this
    } 
    EditGraphEdge prevEdge = findMinimalScoringIncomingEdge(from);
    //check for a jump backwards..
    //if so, do not deduce the score, cause it would brake the sequence
    //LOG.debug("distance: {}", edge.to().getWitnessIndex() - edge.from().getWitnessIndex());
    // if the editoperation of the minimalEdge is the same as the edge to score
    // we are in sequence and we deduce the score
    // otherwise we keep the score as it is
    //TODO: think about transpositions
    if (prevEdge.getEditOperation() == edge.getEditOperation()) {
      return prevEdge.getScore() - 1;
    }
    return prevEdge.getScore();
  }


  public Iterable<Iterable<EditGraphEdge>> shortestPaths() {
    int maxId = -1;
    for (EditGraphEdge e : start.outgoing()) {
      final SortedSet<Integer> shortestPathIds = e.getShortestPathIds();
      if (!shortestPathIds.isEmpty()) {
        maxId = Math.max(maxId, shortestPathIds.last());
      }
    }
    
    final int lastPathId = maxId;
    return new Iterable<Iterable<EditGraphEdge>>() {
      @Override
      public Iterator<Iterable<EditGraphEdge>> iterator() {
        return new AbstractIterator<Iterable<EditGraphEdge>>() {
          private int pathId = 0;
          @Override
          protected Iterable<EditGraphEdge> computeNext() {
            if (pathId > lastPathId) {
              return endOfData();
            }
            
            return shortestPath(pathId++);
          }
        };
      }
    };
  }
  
  public Iterable<EditGraphEdge> shortestPath(final int id) {
    return transform(createTraversalDescription().evaluator(new Evaluator() {
      @Override
      public Evaluation evaluate(Path path) {
        final Relationship rel = path.lastRelationship();
        if (rel == null) {
          return Evaluation.INCLUDE_AND_CONTINUE;
        }

        final SortedSet<Integer> pathIds = edgeWrapper.apply(rel).getShortestPathIds();
        return (pathIds.contains(id) ? Evaluation.INCLUDE_AND_CONTINUE : Evaluation.EXCLUDE_AND_PRUNE);
      }
    }).traverse(start.getNode()).relationships(), edgeWrapper);
  }

  public Map<Token, Token> linkedTokens() {
    final BiMap<Token, Token> linkedTokens = HashBiMap.create();
    for (Iterable<EditGraphEdge> shortestPath : shortestPaths()) {
      for (EditGraphEdge e : shortestPath) {
        final EditGraphVertex vertex = e.from();
        if (vertex.equals(start)) {
          continue;
        }
        final Token baseToken = vertex.getBase();
        if (linkedTokens.containsValue(baseToken)) {
          LOG.warn("Duplicate match for base token {}", baseToken);
          continue;
        }
        linkedTokens.put(vertex.getWitness(), baseToken);
      }
      break;
    }
    return linkedTokens;
  }

  public EditGraphEdge connect(EditGraphVertex from, EditGraphVertex to, EditOperation operation) {
    Preconditions.checkArgument(!from.equals(to));

    for (EditGraphEdge e : from.outgoing()) {
      if (to.equals(e.to())) {
        throw new IllegalStateException(String.format("%s and %s already connected", from, to));
      }
    }
    return new EditGraphEdge(this, from, to, operation);
  }

  private void addSkipVertices(Set<String> ambiguousNormalized) {
    for (EditGraphVertex vertex : vertices()) {
      Token witnessToken = vertex.getWitness();
      if (witnessToken != null) {
        String normalized = ((SimpleToken) witnessToken).getNormalized();
        if (ambiguousNormalized.contains(normalized)) {
          Set<EditGraphEdge> incomingEdges = Sets.newHashSet(vertex.incoming());
          Set<EditGraphEdge> outgoingEdges = Sets.newHashSet(vertex.outgoing());
//          for (EditGraphEdge incomingEdge : incomingEdges) {
//            for (EditGraphEdge outgoingEdge : outgoingEdges) {
//              connect(incomingEdge.from(), outgoingEdge.to(), EditOperation.GAP, 3);
//            }
//          }
          final EditGraphVertex skipVertex = new EditGraphVertex(null, null, null, 0);
          for (EditGraphEdge incomingEdge : incomingEdges) {
            connect(incomingEdge.from(), skipVertex, GAP).setScore(3);
          }
          for (EditGraphEdge outgoingEdge : outgoingEdges) {
            connect(skipVertex, outgoingEdge.to(), NO_GAP);
          }
        }
      }
    }
  }

  private Set<String> getAmbiguousNormalizedContent(Matches m) {
    Set<Token> ambiguousMatches = m.getAmbiguous();
    Set<String> ambiguousNormalized = Sets.newHashSet();
    for (Token token : ambiguousMatches) {
      ambiguousNormalized.add(((SimpleToken) token).getNormalized());
    }
    return ambiguousNormalized;
  }

  private Iterable<EditGraphEdge> edgesInTopologicalOrder() {
    List<Iterable<EditGraphEdge>> sortedEdges = Lists.newArrayList(); 
    Iterable<EditGraphVertex> vertices = vertices();
    for (EditGraphVertex v : vertices) {
      sortedEdges.add(v.outgoing());
    }
    return Iterables.concat(sortedEdges);
  }

  private EditGraphEdge findMinimalScoringIncomingEdge(EditGraphVertex from) {
    EditGraphEdge minimumEdge = from.incoming().iterator().next();
    for (EditGraphEdge edge: from.incoming()) {
      if (edge.getScore() < minimumEdge.getScore()) {
        minimumEdge = edge;
      }
    }
    return minimumEdge;
  }  
}
>>>>>>> 2fc43ac6
<|MERGE_RESOLUTION|>--- conflicted
+++ resolved
@@ -1,5 +1,6 @@
-<<<<<<< HEAD
 package eu.interedition.collatex.implementation.graph;
+
+import java.util.List;
 
 import com.google.common.base.Function;
 import com.google.common.base.Preconditions;
@@ -8,6 +9,7 @@
 import com.google.common.collect.HashBiMap;
 import com.google.common.collect.Iterables;
 import com.google.common.collect.ListMultimap;
+import com.google.common.collect.Lists;
 import com.google.common.collect.Multimap;
 import com.google.common.collect.Sets;
 import eu.interedition.collatex.implementation.input.SimpleToken;
@@ -27,6 +29,7 @@
 import org.slf4j.LoggerFactory;
 
 import java.util.Collection;
+import java.util.Collections;
 import java.util.Comparator;
 import java.util.Iterator;
 import java.util.List;
@@ -88,257 +91,6 @@
       if (!baseTokens.isEmpty()) {
         final Set<EditGraphVertex> vertexSet = Sets.newLinkedHashSet();
         for (VariantGraphVertex baseToken : baseTokens) {
-          EditGraphVertex editGraphVertex = new EditGraphVertex(this, baseToken, witnessToken, witnessIndex);
-          vertexSet.add(editGraphVertex);
-
-          // TODO: you don't want to always draw an edge
-          // TODO: in the case of ngrams in witness and superbase
-          // TODO: less edges are needed
-          for (EditGraphVertex prevVertex : prevVertexSet) {
-            connect(prevVertex, editGraphVertex, base.isNear(prevVertex.getBase(), baseToken) ? NO_GAP : GAP);
-          }
-        }
-        prevVertexSet = vertexSet;
-      }
-      witnessIndex++;
-    }
-
-    end.setWitnessIndex(witnessIndex);
-
-    // add edges to end vertex
-    for (EditGraphVertex lastVertex : prevVertexSet) {
-      connect(lastVertex, end, base.isNear(lastVertex.getBase(), end.getBase()) ? NO_GAP : GAP);
-    }
-
-    score();
-
-    //addSkipVertices(ambiguousNormalized);
-
-    int pathId = 0;
-    for (WeightedPath path : dijkstra(DEFAULT.add(PATH, OUTGOING), EditGraphEdge.SCORE_KEY).findAllPaths(start.getNode(), end.getNode())) {
-      for (EditGraphEdge edge : transform(path.relationships(), edgeWrapper)) {
-        edge.addShortestPathId(pathId);
-      }
-      pathId++;
-    }
-
-    return this;
-  }
-
-  protected void score() {
-    for (EditGraphEdge e : edges()) {
-      int score = (e.to().getWitnessIndex() - e.from().getWitnessIndex()) - 1;
-      if (e.getEditOperation() == GAP) {
-        score += 1;
-      }
-
-      final Iterable<EditGraphEdge> prevEdges = e.from().incoming();
-      boolean sequence = true;
-      for (EditGraphEdge prev : prevEdges) {
-        if (prev.getEditOperation() != e.getEditOperation()) {
-          sequence = false;
-          break;
-        }
-      }
-      if (!Iterables.isEmpty(prevEdges) && sequence) {
-        score -= 1;
-      }
-
-      e.setScore(score);
-    }
-  }
-
-  public Iterable<Iterable<EditGraphEdge>> shortestPaths() {
-    int maxId = -1;
-    for (EditGraphEdge e : start.outgoing()) {
-      final SortedSet<Integer> shortestPathIds = e.getShortestPathIds();
-      if (!shortestPathIds.isEmpty()) {
-        maxId = Math.max(maxId, shortestPathIds.last());
-      }
-    }
-    
-    final int lastPathId = maxId;
-    return new Iterable<Iterable<EditGraphEdge>>() {
-      @Override
-      public Iterator<Iterable<EditGraphEdge>> iterator() {
-        return new AbstractIterator<Iterable<EditGraphEdge>>() {
-          private int pathId = 0;
-          @Override
-          protected Iterable<EditGraphEdge> computeNext() {
-            if (pathId > lastPathId) {
-              return endOfData();
-            }
-            
-            return shortestPath(pathId++);
-          }
-        };
-      }
-    };
-  }
-  
-  public Iterable<EditGraphEdge> shortestPath(final int id) {
-    return transform(createTraversalDescription().evaluator(new Evaluator() {
-      @Override
-      public Evaluation evaluate(Path path) {
-        final Relationship rel = path.lastRelationship();
-        if (rel == null) {
-          return Evaluation.INCLUDE_AND_CONTINUE;
-        }
-
-        final SortedSet<Integer> pathIds = edgeWrapper.apply(rel).getShortestPathIds();
-        return (pathIds.contains(id) ? Evaluation.INCLUDE_AND_CONTINUE : Evaluation.EXCLUDE_AND_PRUNE);
-      }
-    }).traverse(start.getNode()).relationships(), edgeWrapper);
-  }
-
-  public Map<Token, VariantGraphVertex> linkedTokens() {
-    final BiMap<Token, VariantGraphVertex> linkedTokens = HashBiMap.create();
-    for (Iterable<EditGraphEdge> shortestPath : shortestPaths()) {
-      for (EditGraphEdge e : shortestPath) {
-        final EditGraphVertex vertex = e.from();
-        if (vertex.equals(start)) {
-          continue;
-        }
-        final VariantGraphVertex baseToken = vertex.getBase();
-        if (linkedTokens.containsValue(baseToken)) {
-          LOG.warn("Duplicate match for base token {}", baseToken);
-          continue;
-        }
-        linkedTokens.put(vertex.getWitness(), baseToken);
-      }
-      break;
-    }
-    return linkedTokens;
-  }
-
-  public EditGraphEdge connect(EditGraphVertex from, EditGraphVertex to, EditOperation operation) {
-    Preconditions.checkArgument(!from.equals(to));
-
-    for (EditGraphEdge e : from.outgoing()) {
-      if (to.equals(e.to())) {
-        throw new IllegalStateException(String.format("%s and %s already connected", from, to));
-      }
-    }
-    return new EditGraphEdge(this, from, to, operation);
-  }
-
-  private void addSkipVertices(Set<String> ambiguousNormalized) {
-    for (EditGraphVertex vertex : vertices()) {
-      Token witnessToken = vertex.getWitness();
-      if (witnessToken != null) {
-        String normalized = ((SimpleToken) witnessToken).getNormalized();
-        if (ambiguousNormalized.contains(normalized)) {
-          Set<EditGraphEdge> incomingEdges = Sets.newHashSet(vertex.incoming());
-          Set<EditGraphEdge> outgoingEdges = Sets.newHashSet(vertex.outgoing());
-//          for (EditGraphEdge incomingEdge : incomingEdges) {
-//            for (EditGraphEdge outgoingEdge : outgoingEdges) {
-//              connect(incomingEdge.from(), outgoingEdge.to(), EditOperation.GAP, 3);
-//            }
-//          }
-          final EditGraphVertex skipVertex = new EditGraphVertex(null, null, null, 0);
-          for (EditGraphEdge incomingEdge : incomingEdges) {
-            connect(incomingEdge.from(), skipVertex, GAP).setScore(3);
-          }
-          for (EditGraphEdge outgoingEdge : outgoingEdges) {
-            connect(skipVertex, outgoingEdge.to(), NO_GAP);
-          }
-        }
-      }
-    }
-  }
-
-  private Set<String> getAmbiguousNormalizedContent(Matches m) {
-    Set<Token> ambiguousMatches = m.getAmbiguous();
-    Set<String> ambiguousNormalized = Sets.newHashSet();
-    for (Token token : ambiguousMatches) {
-      ambiguousNormalized.add(((SimpleToken) token).getNormalized());
-    }
-    return ambiguousNormalized;
-  }
-}
-=======
-package eu.interedition.collatex.implementation.graph;
-
-import java.util.List;
-import com.google.common.base.Preconditions;
-import com.google.common.collect.AbstractIterator;
-import com.google.common.collect.BiMap;
-import com.google.common.collect.HashBiMap;
-import com.google.common.collect.Iterables;
-import com.google.common.collect.Lists;
-import com.google.common.collect.Multimap;
-import com.google.common.collect.Sets;
-import eu.interedition.collatex.implementation.input.SimpleToken;
-import eu.interedition.collatex.implementation.matching.Matches;
-import eu.interedition.collatex.interfaces.IWitness;
-import eu.interedition.collatex.interfaces.Token;
-import org.neo4j.graphalgo.WeightedPath;
-import org.neo4j.graphdb.GraphDatabaseService;
-import org.neo4j.graphdb.Path;
-import org.neo4j.graphdb.Relationship;
-import org.neo4j.graphdb.traversal.Evaluation;
-import org.neo4j.graphdb.traversal.Evaluator;
-import org.neo4j.graphdb.traversal.TraversalDescription;
-import org.neo4j.kernel.Traversal;
-import org.slf4j.Logger;
-import org.slf4j.LoggerFactory;
-
-import java.util.Collection;
-import java.util.Collections;
-import java.util.Comparator;
-import java.util.Iterator;
-import java.util.Map;
-import java.util.Set;
-import java.util.SortedSet;
-
-import static com.google.common.collect.Iterables.transform;
-import static eu.interedition.collatex.implementation.graph.EditOperation.GAP;
-import static eu.interedition.collatex.implementation.graph.EditOperation.NO_GAP;
-import static eu.interedition.collatex.implementation.graph.GraphRelationshipType.PATH;
-import static org.neo4j.graphalgo.GraphAlgoFactory.dijkstra;
-import static org.neo4j.graphdb.Direction.OUTGOING;
-import static org.neo4j.kernel.StandardExpander.DEFAULT;
-import static org.neo4j.kernel.Uniqueness.RELATIONSHIP_GLOBAL;
-
-/**
- * This class is the container class for the Edit Graph.
- * <p/>
- * This is a mutable class that is constructed by an external class, since the construction process is an elaborate one. This class is implemented in a defensive style. We use a weighted DAG to make alignment decisions.
- */
-@SuppressWarnings("serial")
-public class EditGraph extends Graph<EditGraphVertex, EditGraphEdge> {
-  private static final Logger LOG = LoggerFactory.getLogger(EditGraph.class);
-
-  public EditGraph(GraphDatabaseService database, Resolver<IWitness> witnessResolver, Resolver<Token> tokenResolver) {
-    super(database, witnessResolver, tokenResolver);
-  }
-
-  public Iterable<EditGraphVertex> vertices() {
-    return transform(createTraversalDescription().traverse(start.getNode()).nodes(), vertexWrapper);
-  }
-
-  public Iterable<EditGraphEdge> edges() {
-    return transform(createTraversalDescription().uniqueness(RELATIONSHIP_GLOBAL).traverse(start.getNode()).relationships(), edgeWrapper);
-  }
-
-  protected TraversalDescription createTraversalDescription() {
-    return Traversal.description().breadthFirst().relationships(PATH, OUTGOING);
-  }
-
-  public EditGraph build(IWitness base, IWitness witness, Comparator<Token> comparator) {
-    Set<EditGraphVertex> prevVertexSet = Sets.newLinkedHashSet();
-    prevVertexSet.add(start);
-    // build the decision graph from the matches and the variant graph
-    Matches m = Matches.between(base, witness, comparator);
-    Set<String> ambiguousNormalized = getAmbiguousNormalizedContent(m);
-    Multimap<Token, Token> matches = m.getAll();
-    // add for vertices for witness tokens that have a matching base token
-    int witnessIndex = 0;
-    for (Token witnessToken : witness.getTokens()) {
-      Collection<Token> baseTokens = matches.get(witnessToken);
-      if (!baseTokens.isEmpty()) {
-        final Set<EditGraphVertex> vertexSet = Sets.newLinkedHashSet();
-        for (Token baseToken : baseTokens) {
           EditGraphVertex editGraphVertex = new EditGraphVertex(this, baseToken, witnessToken, witnessIndex);
           vertexSet.add(editGraphVertex);
 
@@ -473,15 +225,15 @@
     }).traverse(start.getNode()).relationships(), edgeWrapper);
   }
 
-  public Map<Token, Token> linkedTokens() {
-    final BiMap<Token, Token> linkedTokens = HashBiMap.create();
+  public Map<Token, VariantGraphVertex> linkedTokens() {
+    final BiMap<Token, VariantGraphVertex> linkedTokens = HashBiMap.create();
     for (Iterable<EditGraphEdge> shortestPath : shortestPaths()) {
       for (EditGraphEdge e : shortestPath) {
         final EditGraphVertex vertex = e.from();
         if (vertex.equals(start)) {
           continue;
         }
-        final Token baseToken = vertex.getBase();
+        final VariantGraphVertex baseToken = vertex.getBase();
         if (linkedTokens.containsValue(baseToken)) {
           LOG.warn("Duplicate match for base token {}", baseToken);
           continue;
@@ -556,5 +308,4 @@
     }
     return minimumEdge;
   }  
-}
->>>>>>> 2fc43ac6
+}