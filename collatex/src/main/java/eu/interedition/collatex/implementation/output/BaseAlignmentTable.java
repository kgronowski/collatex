/**
 * CollateX - a Java library for collating textual sources,
 * for example, to produce an apparatus.
 *
 * Copyright (C) 2010 ESF COST Action "Interedition".
 *
 * This program is free software: you can redistribute it and/or modify
 * it under the terms of the GNU General Public License as published by
 * the Free Software Foundation, either version 3 of the License, or
 * (at your option) any later version.
 *
 * This program is distributed in the hope that it will be useful,
 * but WITHOUT ANY WARRANTY; without even the implied warranty of
 * MERCHANTABILITY or FITNESS FOR A PARTICULAR PURPOSE.  See the
 * GNU General Public License for more details.
 *
 * You should have received a copy of the GNU General Public License
 * along with this program.  If not, see <http://www.gnu.org/licenses/>.
 */

package eu.interedition.collatex.implementation.output;

import com.google.common.collect.Lists;
import eu.interedition.collatex.interfaces.IAlignmentTable;
import eu.interedition.collatex.interfaces.IWitness;

import java.util.List;

public abstract class BaseAlignmentTable implements IAlignmentTable {
  protected final List<Column> columns;

  public BaseAlignmentTable() {
    this.columns = Lists.newArrayList();
  }
<<<<<<< HEAD

  @Override
  public final List<IRow> getRows() {
    List<IRow> rows = Lists.newArrayList();
    for (IWitness witness : getWitnesses()) {
=======
  
  public final List<Row> getRows() {
    List<Row> rows = Lists.newArrayList();
    for (IWitness witness: getWitnesses()) {
>>>>>>> 0a9f11dd
      rows.add(getRow(witness));
    }
    return rows;
  }

<<<<<<< HEAD
  @Override
  public final IRow getRow(IWitness witness) {
    List<ICell> cells = Lists.newArrayList();
    for (IColumn column : columns) {
      ICell cell = new Cell(column, witness);
=======
  public final Row getRow(IWitness witness) {
    List<Cell> cells = Lists.newArrayList();
    for (Column column : columns) {
      Cell cell = new Cell(column, witness);
>>>>>>> 0a9f11dd
      cells.add(cell);
    }
    return new Row(witness.getSigil(), cells);
  }

  @Override
  public final boolean isEmpty() {
    return size() == 0;
  }

  @Override
  public final int size() {
    return getColumns().size();
  }

<<<<<<< HEAD
  @Override
  public final List<IColumn> getColumns() {
=======
  public final List<Column> getColumns() {
>>>>>>> 0a9f11dd
    return columns;
  }

  @Override
  public abstract List<IWitness> getWitnesses();

  @Override
  public String toString() {
    final StringBuilder stringBuilder = new StringBuilder();
    for (final Row row : getRows()) {
      stringBuilder.append(row.getSigil()).append(": ");
      String delim = "";
      for (final Cell cell : row) {
        stringBuilder.append(delim).append(cellToString(cell));
        delim = "|";
      }
      stringBuilder.append("\n");
    }
    return stringBuilder.toString();
  }

  String cellToString(final Cell cell) {
    if (cell.isEmpty()) {
      return " ";
    }
    //TODO should not be getnormalized!
    return cell.getToken().getNormalized().toString();
  }

}<|MERGE_RESOLUTION|>--- conflicted
+++ resolved
@@ -20,11 +20,12 @@
 
 package eu.interedition.collatex.implementation.output;
 
+import java.util.List;
+
 import com.google.common.collect.Lists;
+
 import eu.interedition.collatex.interfaces.IAlignmentTable;
 import eu.interedition.collatex.interfaces.IWitness;
-
-import java.util.List;
 
 public abstract class BaseAlignmentTable implements IAlignmentTable {
   protected final List<Column> columns;
@@ -32,35 +33,21 @@
   public BaseAlignmentTable() {
     this.columns = Lists.newArrayList();
   }
-<<<<<<< HEAD
 
   @Override
-  public final List<IRow> getRows() {
-    List<IRow> rows = Lists.newArrayList();
-    for (IWitness witness : getWitnesses()) {
-=======
-  
   public final List<Row> getRows() {
     List<Row> rows = Lists.newArrayList();
-    for (IWitness witness: getWitnesses()) {
->>>>>>> 0a9f11dd
+    for (IWitness witness : getWitnesses()) {
       rows.add(getRow(witness));
     }
     return rows;
   }
 
-<<<<<<< HEAD
   @Override
-  public final IRow getRow(IWitness witness) {
-    List<ICell> cells = Lists.newArrayList();
-    for (IColumn column : columns) {
-      ICell cell = new Cell(column, witness);
-=======
   public final Row getRow(IWitness witness) {
     List<Cell> cells = Lists.newArrayList();
     for (Column column : columns) {
       Cell cell = new Cell(column, witness);
->>>>>>> 0a9f11dd
       cells.add(cell);
     }
     return new Row(witness.getSigil(), cells);
@@ -76,12 +63,8 @@
     return getColumns().size();
   }
 
-<<<<<<< HEAD
   @Override
-  public final List<IColumn> getColumns() {
-=======
   public final List<Column> getColumns() {
->>>>>>> 0a9f11dd
     return columns;
   }
 
