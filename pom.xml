<<<<<<< HEAD
<?xml version="1.0" encoding="UTF-8"?>
<project xmlns="http://maven.apache.org/POM/4.0.0" xmlns:xsi="http://www.w3.org/2001/XMLSchema-instance"
         xsi:schemaLocation="http://maven.apache.org/POM/4.0.0 http://maven.apache.org/xsd/maven-4.0.0.xsd">
    <modelVersion>4.0.0</modelVersion>
    <groupId>eu.interedition.collatex</groupId>
    <artifactId>collatex-project</artifactId>
    <packaging>pom</packaging>
    <name>CollateX :: Project</name>
    <version>1.1-SNAPSHOT</version>
    <description>CollateX is a Java library for collating textual sources, for example, to produce an apparatus.
    </description>
    <url>http://collatex.sourceforge.net/</url>
    <organization>
        <name>ESF COST Action “Interedition”</name>
        <url>http://www.interedition.eu/</url>
    </organization>
    <modules>
        <module>collatex</module>
        <module>collatex-nodeps</module>
        <module>collatex-web</module>
        <!--  <module>collatex-legacy</module>  -->
        <module>collatex-client-jee</module>
        <module>collatex-cocoon</module>
        <module>collatex-persistence</module>
    </modules>
    <dependencies>
        <dependency>
            <groupId>org.slf4j</groupId>
            <artifactId>slf4j-api</artifactId>
            <version>${slf4j.version}</version>
        </dependency>
        <dependency>
            <groupId>com.google.guava</groupId>
            <artifactId>guava</artifactId>
            <version>r09</version>
        </dependency>
        <dependency>
            <groupId>junit</groupId>
            <artifactId>junit</artifactId>
            <version>4.8.1</version>
            <scope>test</scope>
        </dependency>
        <dependency>
            <groupId>commons-httpclient</groupId>
            <artifactId>commons-httpclient</artifactId>
            <version>3.1</version>
        </dependency>
    </dependencies>
    <dependencyManagement>
        <dependencies>
            <dependency>
                <groupId>eu.interedition.collatex</groupId>
                <artifactId>collatex</artifactId>
                <version>${project.version}</version>
            </dependency>
            <dependency>
                <groupId>org.slf4j</groupId>
                <artifactId>jcl-over-slf4j</artifactId>
                <version>${slf4j.version}</version>
            </dependency>
            <dependency>
                <groupId>org.slf4j</groupId>
                <artifactId>slf4j-jdk14</artifactId>
                <version>${slf4j.version}</version>
                <scope>runtime</scope>
            </dependency>
            <dependency>
                <groupId>org.slf4j</groupId>
                <artifactId>slf4j-log4j12</artifactId>
                <version>${slf4j.version}</version>
                <scope>runtime</scope>
            </dependency>
            <dependency>
                <groupId>log4j</groupId>
                <artifactId>log4j</artifactId>
                <version>1.2.14</version>
                <scope>runtime</scope>
            </dependency>
            <dependency>
                <groupId>org.apache.wicket</groupId>
                <artifactId>wicket</artifactId>
                <version>1.4.7</version>
            </dependency>
            <dependency>
                <groupId>org.mortbay.jetty</groupId>
                <artifactId>jetty</artifactId>
                <version>6.1H.22</version>
            </dependency>
            <dependency>
                <groupId>org.restlet.jse</groupId>
                <artifactId>org.restlet</artifactId>
                <version>${restlet.version}</version>
                <exclusions>
                    <exclusion>
                        <groupId>org.osgi</groupId>
                        <artifactId>org.osgi.core</artifactId>
                    </exclusion>
                </exclusions>
            </dependency>
            <dependency>
                <groupId>org.restlet.jse</groupId>
                <artifactId>org.restlet.ext.json</artifactId>
                <version>${restlet.version}</version>
            </dependency>
            <dependency>
                <groupId>org.apache.commons</groupId>
                <artifactId>commons-io</artifactId>
                <version>1.3.2</version>
            </dependency>
            <dependency>
                <groupId>org.lmnl</groupId>
                <artifactId>lmnl4j-api</artifactId>
                <version>1.0-SNAPSHOT</version>
            </dependency>
        </dependencies>
    </dependencyManagement>
    <repositories>
        <repository>
            <id>maven.restlet.org</id>
            <name>Public online Restlet repository</name>
            <url>http://maven.restlet.org/</url>
        </repository>
        <repository>
            <id>middell-dh-snapshots</id>
            <url>http://maven.middell.com/nexus/content/repositories/dh-snapshots</url>
        </repository>
        <repository>
            <id>maven.collatex.sourceforge.net</id>
            <name>CollateX Maven repository</name>
            <url>http://collatex.sourceforge.net/maven-repository/</url>
            <snapshots>
                <enabled>false</enabled>
            </snapshots>
        </repository>
    </repositories>
    <build>
        <plugins>
            <plugin>
                <groupId>org.apache.maven.plugins</groupId>
                <artifactId>maven-compiler-plugin</artifactId>
                <configuration>
                    <source>1.6</source>
                    <target>1.6</target>
                    <encoding>UTF-8</encoding>
                </configuration>
            </plugin>
            <plugin>
                <artifactId>maven-resources-plugin</artifactId>
                <configuration>
                    <encoding>UTF-8</encoding>
                </configuration>
            </plugin>
            <plugin>
                <groupId>com.mycila.maven-license-plugin</groupId>
                <artifactId>maven-license-plugin</artifactId>
                <configuration>
                    <header>HEADER</header>
                    <encoding>UTF-8</encoding>
                    <excludes>
                        <exclude>HEADER</exclude>
                        <exclude>LICENSE</exclude>
                        <exclude>NOTICE</exclude>
                        <exclude>README</exclude>
                        <exclude>**/*.apt</exclude>
                        <exclude>**/*.py</exclude>
                        <exclude>**/*.rb</exclude>
                        <exclude>src/test/resources/**</exclude>
                        <exclude>src/main/webapp/examples.xml</exclude>
                        <exclude>src/main/webapp/darwin.xml</exclude>
                        <exclude>examples/**</exclude>
                        <exclude>site/**</exclude>
                        <exclude>target/**</exclude>
                    </excludes>
                    <properties>
                        <year>2010</year>
                    </properties>
                </configuration>
            </plugin>
            <plugin>
                <artifactId>maven-source-plugin</artifactId>
                <executions>
                    <execution>
                        <id>attach-sources</id>
                        <goals>
                            <goal>jar</goal>
                        </goals>
                    </execution>
                </executions>
            </plugin>
            <plugin>
                <artifactId>maven-assembly-plugin</artifactId>
                <configuration>
                    <descriptorRefs>
                        <descriptorRef>bin</descriptorRef>
                    </descriptorRefs>
                </configuration>
            </plugin>
        </plugins>
        <extensions>
            <extension>
                <groupId>org.apache.maven.wagon</groupId>
                <artifactId>wagon-ssh</artifactId>
                <version>1.0-beta-7</version>
            </extension>
        </extensions>
    </build>
    <developers>
        <developer>
            <name>Ronald Haentjens Dekker</name>
            <organization>Huygens Instituut</organization>
            <roles>
                <role>Project lead</role>
            </roles>
        </developer>
        <developer>
            <name>Tara Andrews</name>
            <organization>Oxford University</organization>
        </developer>
        <developer>
            <name>Bram Buitendijk</name>
            <organization>Huygens Instituut</organization>
        </developer>
        <developer>
            <name>Zeth Green</name>
            <organization>University of Birmingham</organization>
        </developer>
        <developer>
            <name>Troy A. Griffitts</name>
            <organization>University of Birmingham</organization>
        </developer>
        <developer>
            <name>Gregor Middell</name>
            <url>http://gregor.middell.net/</url>
            <organization>Universität Würzburg</organization>
            <organizationUrl>http://www.digital-humanities.de/</organizationUrl>
        </developer>
        <developer>
            <name>Marcin Mielnicki</name>
            <organization>Poznan Supercomputing &amp; Networking Center</organization>
        </developer>
        <developer>
            <name>Leif-Jöran Olsson</name>
            <organization>Institutionen för svenska språket, Göteborgs universitet</organization>
        </developer>
        <developer>
            <name>Tomasz Parkola</name>
            <organization>Poznan Supercomputing &amp; Networking Center</organization>
        </developer>
        <developer>
            <name>Thorsten Vitt</name>
            <organization>Universität Würzburg</organization>
            <organizationUrl>http://www.digital-humanities.de/</organizationUrl>
        </developer>
        <developer>
            <name>Joris van Zundert</name>
            <organization>Huygens Instituut</organization>
        </developer>
    </developers>
    <distributionManagement>
        <repository>
            <id>maven.collatex.sourceforge.net</id>
            <name>CollateX Maven Repository</name>
            <url>sftp://web.sourceforge.net/home/groups/c/co/collatex/htdocs/maven-repository</url>
        </repository>
    </distributionManagement>
    <issueManagement>
        <system>GitHub</system>
        <url>https://github.com/gremid/collatex/issues/</url>
    </issueManagement>
    <licenses>
        <license>
            <name>GNU General Public License</name>
            <url>http://www.gnu.org/licenses/gpl.txt</url>
            <distribution>repo</distribution>
        </license>
    </licenses>
    <properties>
        <slf4j.version>1.5.11</slf4j.version>
        <restlet.version>2.0-RC2</restlet.version>
        <spring.version>3.0.5.RELEASE</spring.version>
    </properties>
=======
<?xml version="1.0" encoding="UTF-8"?>
<project xmlns="http://maven.apache.org/POM/4.0.0" xmlns:xsi="http://www.w3.org/2001/XMLSchema-instance"
         xsi:schemaLocation="http://maven.apache.org/POM/4.0.0 http://maven.apache.org/xsd/maven-4.0.0.xsd">
    <modelVersion>4.0.0</modelVersion>
    <groupId>eu.interedition.collatex</groupId>
    <artifactId>collatex-project</artifactId>
    <packaging>pom</packaging>
    <name>CollateX :: Project</name>
    <version>1.1</version>
    <description>CollateX is a Java library for collating textual sources, for example, to produce an apparatus.
    </description>
    <url>http://collatex.sourceforge.net/</url>
    <organization>
        <name>ESF COST Action “Interedition”</name>
        <url>http://www.interedition.eu/</url>
    </organization>
    <modules>
        <module>collatex</module>
        <module>collatex-nodeps</module>
        <module>collatex-web</module>
        <!--  <module>collatex-legacy</module>  -->
        <module>collatex-client-jee</module>
        <module>collatex-cocoon</module>
        <module>collatex-xml</module>
    </modules>
    <dependencies>
        <dependency>
            <groupId>org.slf4j</groupId>
            <artifactId>slf4j-api</artifactId>
            <version>${slf4j.version}</version>
        </dependency>
        <dependency>
            <groupId>com.google.guava</groupId>
            <artifactId>guava</artifactId>
            <version>r09</version>
        </dependency>
        <dependency>
            <groupId>junit</groupId>
            <artifactId>junit</artifactId>
            <version>4.8.1</version>
            <scope>test</scope>
        </dependency>
        <dependency>
            <groupId>commons-httpclient</groupId>
            <artifactId>commons-httpclient</artifactId>
            <version>3.1</version>
        </dependency>
    </dependencies>
    <dependencyManagement>
        <dependencies>
            <dependency>
                <groupId>eu.interedition.collatex</groupId>
                <artifactId>collatex</artifactId>
                <version>${project.version}</version>
            </dependency>
            <dependency>
                <groupId>org.slf4j</groupId>
                <artifactId>jcl-over-slf4j</artifactId>
                <version>${slf4j.version}</version>
            </dependency>
            <dependency>
                <groupId>org.slf4j</groupId>
                <artifactId>slf4j-jdk14</artifactId>
                <version>${slf4j.version}</version>
                <scope>runtime</scope>
            </dependency>
            <dependency>
                <groupId>org.slf4j</groupId>
                <artifactId>slf4j-log4j12</artifactId>
                <version>${slf4j.version}</version>
                <scope>runtime</scope>
            </dependency>
            <dependency>
                <groupId>log4j</groupId>
                <artifactId>log4j</artifactId>
                <version>1.2.14</version>
                <scope>runtime</scope>
            </dependency>
            <dependency>
                <groupId>org.apache.wicket</groupId>
                <artifactId>wicket</artifactId>
                <version>1.4.7</version>
            </dependency>
            <dependency>
                <groupId>org.mortbay.jetty</groupId>
                <artifactId>jetty</artifactId>
                <version>6.1H.22</version>
            </dependency>
            <dependency>
                <groupId>org.restlet.jse</groupId>
                <artifactId>org.restlet</artifactId>
                <version>${restlet.version}</version>
                <exclusions>
                    <exclusion>
                        <groupId>org.osgi</groupId>
                        <artifactId>org.osgi.core</artifactId>
                    </exclusion>
                </exclusions>
            </dependency>
            <dependency>
                <groupId>org.restlet.jse</groupId>
                <artifactId>org.restlet.ext.json</artifactId>
                <version>${restlet.version}</version>
            </dependency>
            <dependency>
                <groupId>org.apache.commons</groupId>
                <artifactId>commons-io</artifactId>
                <version>1.3.2</version>
            </dependency>
            <dependency>
                <groupId>org.lmnl</groupId>
                <artifactId>lmnl4j-api</artifactId>
                <version>1.0-SNAPSHOT</version>
            </dependency>
        </dependencies>
    </dependencyManagement>
    <repositories>
        <repository>
            <id>maven.restlet.org</id>
            <name>Public online Restlet repository</name>
            <url>http://maven.restlet.org/</url>
        </repository>
        <repository>
            <id>middell-dh-snapshots</id>
            <url>http://maven.middell.com/nexus/content/repositories/dh-snapshots</url>
        </repository>
        <repository>
            <id>maven.collatex.sourceforge.net</id>
            <name>CollateX Maven repository</name>
            <url>http://collatex.sourceforge.net/maven-repository/</url>
            <snapshots>
                <enabled>false</enabled>
            </snapshots>
        </repository>
    </repositories>
    <build>
        <plugins>
            <plugin>
                <groupId>org.apache.maven.plugins</groupId>
                <artifactId>maven-compiler-plugin</artifactId>
                <configuration>
                    <source>1.6</source>
                    <target>1.6</target>
                    <encoding>UTF-8</encoding>
                </configuration>
            </plugin>
            <plugin>
                <artifactId>maven-resources-plugin</artifactId>
                <configuration>
                    <encoding>UTF-8</encoding>
                </configuration>
            </plugin>
            <plugin>
                <groupId>com.mycila.maven-license-plugin</groupId>
                <artifactId>maven-license-plugin</artifactId>
                <configuration>
                    <header>HEADER</header>
                    <encoding>UTF-8</encoding>
                    <excludes>
                        <exclude>HEADER</exclude>
                        <exclude>LICENSE</exclude>
                        <exclude>NOTICE</exclude>
                        <exclude>README</exclude>
                        <exclude>**/*.apt</exclude>
                        <exclude>**/*.py</exclude>
                        <exclude>**/*.rb</exclude>
                        <exclude>src/test/resources/**</exclude>
                        <exclude>src/main/webapp/examples.xml</exclude>
                        <exclude>src/main/webapp/darwin.xml</exclude>
                        <exclude>examples/**</exclude>
                        <exclude>site/**</exclude>
                        <exclude>target/**</exclude>
                    </excludes>
                    <properties>
                        <year>2010</year>
                    </properties>
                </configuration>
            </plugin>
            <plugin>
                <artifactId>maven-source-plugin</artifactId>
                <executions>
                    <execution>
                        <id>attach-sources</id>
                        <goals>
                            <goal>jar</goal>
                        </goals>
                    </execution>
                </executions>
            </plugin>
            <plugin>
                <artifactId>maven-assembly-plugin</artifactId>
                <configuration>
                    <descriptorRefs>
                        <descriptorRef>bin</descriptorRef>
                    </descriptorRefs>
                </configuration>
            </plugin>
        </plugins>
        <extensions>
            <extension>
                <groupId>org.apache.maven.wagon</groupId>
                <artifactId>wagon-ssh</artifactId>
                <version>1.0-beta-7</version>
            </extension>
        </extensions>
    </build>
    <developers>
        <developer>
            <name>Ronald Haentjens Dekker</name>
            <organization>Huygens Instituut</organization>
            <roles>
                <role>Project lead</role>
            </roles>
        </developer>
        <developer>
            <name>Tara Andrews</name>
            <organization>Oxford University</organization>
        </developer>
        <developer>
            <name>Bram Buitendijk</name>
            <organization>Huygens Instituut</organization>
        </developer>
        <developer>
            <name>Zeth Green</name>
            <organization>University of Birmingham</organization>
        </developer>
        <developer>
            <name>Troy A. Griffitts</name>
            <organization>University of Birmingham</organization>
        </developer>
        <developer>
            <name>Gregor Middell</name>
            <url>http://gregor.middell.net/</url>
            <organization>Universität Würzburg</organization>
            <organizationUrl>http://www.digital-humanities.de/</organizationUrl>
        </developer>
        <developer>
            <name>Marcin Mielnicki</name>
            <organization>Poznan Supercomputing &amp; Networking Center</organization>
        </developer>
        <developer>
            <name>Leif-Jöran Olsson</name>
            <organization>Institutionen för svenska språket, Göteborgs universitet</organization>
        </developer>
        <developer>
            <name>Tomasz Parkola</name>
            <organization>Poznan Supercomputing &amp; Networking Center</organization>
        </developer>
        <developer>
            <name>Thorsten Vitt</name>
            <organization>Universität Würzburg</organization>
            <organizationUrl>http://www.digital-humanities.de/</organizationUrl>
        </developer>
        <developer>
            <name>Joris van Zundert</name>
            <organization>Huygens Instituut</organization>
        </developer>
    </developers>
    <distributionManagement>
        <repository>
            <id>maven.collatex.sourceforge.net</id>
            <name>CollateX Maven Repository</name>
            <url>sftp://web.sourceforge.net/home/groups/c/co/collatex/htdocs/maven-repository</url>
        </repository>
    </distributionManagement>
    <issueManagement>
        <system>GitHub</system>
        <url>https://github.com/gremid/collatex/issues/</url>
    </issueManagement>
    <licenses>
        <license>
            <name>GNU General Public License</name>
            <url>http://www.gnu.org/licenses/gpl.txt</url>
            <distribution>repo</distribution>
        </license>
    </licenses>
    <properties>
        <slf4j.version>1.5.11</slf4j.version>
        <restlet.version>2.0-RC2</restlet.version>
    </properties>
>>>>>>> 8afe71a3
</project><|MERGE_RESOLUTION|>--- conflicted
+++ resolved
@@ -1,4 +1,3 @@
-<<<<<<< HEAD
 <?xml version="1.0" encoding="UTF-8"?>
 <project xmlns="http://maven.apache.org/POM/4.0.0" xmlns:xsi="http://www.w3.org/2001/XMLSchema-instance"
          xsi:schemaLocation="http://maven.apache.org/POM/4.0.0 http://maven.apache.org/xsd/maven-4.0.0.xsd">
@@ -7,7 +6,7 @@
     <artifactId>collatex-project</artifactId>
     <packaging>pom</packaging>
     <name>CollateX :: Project</name>
-    <version>1.1-SNAPSHOT</version>
+    <version>1.3-SNAPSHOT</version>
     <description>CollateX is a Java library for collating textual sources, for example, to produce an apparatus.
     </description>
     <url>http://collatex.sourceforge.net/</url>
@@ -52,7 +51,7 @@
             <dependency>
                 <groupId>eu.interedition.collatex</groupId>
                 <artifactId>collatex</artifactId>
-                <version>${project.version}</version>
+                <version>${pom.version}</version>
             </dependency>
             <dependency>
                 <groupId>org.slf4j</groupId>
@@ -280,286 +279,4 @@
         <restlet.version>2.0-RC2</restlet.version>
         <spring.version>3.0.5.RELEASE</spring.version>
     </properties>
-=======
-<?xml version="1.0" encoding="UTF-8"?>
-<project xmlns="http://maven.apache.org/POM/4.0.0" xmlns:xsi="http://www.w3.org/2001/XMLSchema-instance"
-         xsi:schemaLocation="http://maven.apache.org/POM/4.0.0 http://maven.apache.org/xsd/maven-4.0.0.xsd">
-    <modelVersion>4.0.0</modelVersion>
-    <groupId>eu.interedition.collatex</groupId>
-    <artifactId>collatex-project</artifactId>
-    <packaging>pom</packaging>
-    <name>CollateX :: Project</name>
-    <version>1.1</version>
-    <description>CollateX is a Java library for collating textual sources, for example, to produce an apparatus.
-    </description>
-    <url>http://collatex.sourceforge.net/</url>
-    <organization>
-        <name>ESF COST Action “Interedition”</name>
-        <url>http://www.interedition.eu/</url>
-    </organization>
-    <modules>
-        <module>collatex</module>
-        <module>collatex-nodeps</module>
-        <module>collatex-web</module>
-        <!--  <module>collatex-legacy</module>  -->
-        <module>collatex-client-jee</module>
-        <module>collatex-cocoon</module>
-        <module>collatex-xml</module>
-    </modules>
-    <dependencies>
-        <dependency>
-            <groupId>org.slf4j</groupId>
-            <artifactId>slf4j-api</artifactId>
-            <version>${slf4j.version}</version>
-        </dependency>
-        <dependency>
-            <groupId>com.google.guava</groupId>
-            <artifactId>guava</artifactId>
-            <version>r09</version>
-        </dependency>
-        <dependency>
-            <groupId>junit</groupId>
-            <artifactId>junit</artifactId>
-            <version>4.8.1</version>
-            <scope>test</scope>
-        </dependency>
-        <dependency>
-            <groupId>commons-httpclient</groupId>
-            <artifactId>commons-httpclient</artifactId>
-            <version>3.1</version>
-        </dependency>
-    </dependencies>
-    <dependencyManagement>
-        <dependencies>
-            <dependency>
-                <groupId>eu.interedition.collatex</groupId>
-                <artifactId>collatex</artifactId>
-                <version>${project.version}</version>
-            </dependency>
-            <dependency>
-                <groupId>org.slf4j</groupId>
-                <artifactId>jcl-over-slf4j</artifactId>
-                <version>${slf4j.version}</version>
-            </dependency>
-            <dependency>
-                <groupId>org.slf4j</groupId>
-                <artifactId>slf4j-jdk14</artifactId>
-                <version>${slf4j.version}</version>
-                <scope>runtime</scope>
-            </dependency>
-            <dependency>
-                <groupId>org.slf4j</groupId>
-                <artifactId>slf4j-log4j12</artifactId>
-                <version>${slf4j.version}</version>
-                <scope>runtime</scope>
-            </dependency>
-            <dependency>
-                <groupId>log4j</groupId>
-                <artifactId>log4j</artifactId>
-                <version>1.2.14</version>
-                <scope>runtime</scope>
-            </dependency>
-            <dependency>
-                <groupId>org.apache.wicket</groupId>
-                <artifactId>wicket</artifactId>
-                <version>1.4.7</version>
-            </dependency>
-            <dependency>
-                <groupId>org.mortbay.jetty</groupId>
-                <artifactId>jetty</artifactId>
-                <version>6.1H.22</version>
-            </dependency>
-            <dependency>
-                <groupId>org.restlet.jse</groupId>
-                <artifactId>org.restlet</artifactId>
-                <version>${restlet.version}</version>
-                <exclusions>
-                    <exclusion>
-                        <groupId>org.osgi</groupId>
-                        <artifactId>org.osgi.core</artifactId>
-                    </exclusion>
-                </exclusions>
-            </dependency>
-            <dependency>
-                <groupId>org.restlet.jse</groupId>
-                <artifactId>org.restlet.ext.json</artifactId>
-                <version>${restlet.version}</version>
-            </dependency>
-            <dependency>
-                <groupId>org.apache.commons</groupId>
-                <artifactId>commons-io</artifactId>
-                <version>1.3.2</version>
-            </dependency>
-            <dependency>
-                <groupId>org.lmnl</groupId>
-                <artifactId>lmnl4j-api</artifactId>
-                <version>1.0-SNAPSHOT</version>
-            </dependency>
-        </dependencies>
-    </dependencyManagement>
-    <repositories>
-        <repository>
-            <id>maven.restlet.org</id>
-            <name>Public online Restlet repository</name>
-            <url>http://maven.restlet.org/</url>
-        </repository>
-        <repository>
-            <id>middell-dh-snapshots</id>
-            <url>http://maven.middell.com/nexus/content/repositories/dh-snapshots</url>
-        </repository>
-        <repository>
-            <id>maven.collatex.sourceforge.net</id>
-            <name>CollateX Maven repository</name>
-            <url>http://collatex.sourceforge.net/maven-repository/</url>
-            <snapshots>
-                <enabled>false</enabled>
-            </snapshots>
-        </repository>
-    </repositories>
-    <build>
-        <plugins>
-            <plugin>
-                <groupId>org.apache.maven.plugins</groupId>
-                <artifactId>maven-compiler-plugin</artifactId>
-                <configuration>
-                    <source>1.6</source>
-                    <target>1.6</target>
-                    <encoding>UTF-8</encoding>
-                </configuration>
-            </plugin>
-            <plugin>
-                <artifactId>maven-resources-plugin</artifactId>
-                <configuration>
-                    <encoding>UTF-8</encoding>
-                </configuration>
-            </plugin>
-            <plugin>
-                <groupId>com.mycila.maven-license-plugin</groupId>
-                <artifactId>maven-license-plugin</artifactId>
-                <configuration>
-                    <header>HEADER</header>
-                    <encoding>UTF-8</encoding>
-                    <excludes>
-                        <exclude>HEADER</exclude>
-                        <exclude>LICENSE</exclude>
-                        <exclude>NOTICE</exclude>
-                        <exclude>README</exclude>
-                        <exclude>**/*.apt</exclude>
-                        <exclude>**/*.py</exclude>
-                        <exclude>**/*.rb</exclude>
-                        <exclude>src/test/resources/**</exclude>
-                        <exclude>src/main/webapp/examples.xml</exclude>
-                        <exclude>src/main/webapp/darwin.xml</exclude>
-                        <exclude>examples/**</exclude>
-                        <exclude>site/**</exclude>
-                        <exclude>target/**</exclude>
-                    </excludes>
-                    <properties>
-                        <year>2010</year>
-                    </properties>
-                </configuration>
-            </plugin>
-            <plugin>
-                <artifactId>maven-source-plugin</artifactId>
-                <executions>
-                    <execution>
-                        <id>attach-sources</id>
-                        <goals>
-                            <goal>jar</goal>
-                        </goals>
-                    </execution>
-                </executions>
-            </plugin>
-            <plugin>
-                <artifactId>maven-assembly-plugin</artifactId>
-                <configuration>
-                    <descriptorRefs>
-                        <descriptorRef>bin</descriptorRef>
-                    </descriptorRefs>
-                </configuration>
-            </plugin>
-        </plugins>
-        <extensions>
-            <extension>
-                <groupId>org.apache.maven.wagon</groupId>
-                <artifactId>wagon-ssh</artifactId>
-                <version>1.0-beta-7</version>
-            </extension>
-        </extensions>
-    </build>
-    <developers>
-        <developer>
-            <name>Ronald Haentjens Dekker</name>
-            <organization>Huygens Instituut</organization>
-            <roles>
-                <role>Project lead</role>
-            </roles>
-        </developer>
-        <developer>
-            <name>Tara Andrews</name>
-            <organization>Oxford University</organization>
-        </developer>
-        <developer>
-            <name>Bram Buitendijk</name>
-            <organization>Huygens Instituut</organization>
-        </developer>
-        <developer>
-            <name>Zeth Green</name>
-            <organization>University of Birmingham</organization>
-        </developer>
-        <developer>
-            <name>Troy A. Griffitts</name>
-            <organization>University of Birmingham</organization>
-        </developer>
-        <developer>
-            <name>Gregor Middell</name>
-            <url>http://gregor.middell.net/</url>
-            <organization>Universität Würzburg</organization>
-            <organizationUrl>http://www.digital-humanities.de/</organizationUrl>
-        </developer>
-        <developer>
-            <name>Marcin Mielnicki</name>
-            <organization>Poznan Supercomputing &amp; Networking Center</organization>
-        </developer>
-        <developer>
-            <name>Leif-Jöran Olsson</name>
-            <organization>Institutionen för svenska språket, Göteborgs universitet</organization>
-        </developer>
-        <developer>
-            <name>Tomasz Parkola</name>
-            <organization>Poznan Supercomputing &amp; Networking Center</organization>
-        </developer>
-        <developer>
-            <name>Thorsten Vitt</name>
-            <organization>Universität Würzburg</organization>
-            <organizationUrl>http://www.digital-humanities.de/</organizationUrl>
-        </developer>
-        <developer>
-            <name>Joris van Zundert</name>
-            <organization>Huygens Instituut</organization>
-        </developer>
-    </developers>
-    <distributionManagement>
-        <repository>
-            <id>maven.collatex.sourceforge.net</id>
-            <name>CollateX Maven Repository</name>
-            <url>sftp://web.sourceforge.net/home/groups/c/co/collatex/htdocs/maven-repository</url>
-        </repository>
-    </distributionManagement>
-    <issueManagement>
-        <system>GitHub</system>
-        <url>https://github.com/gremid/collatex/issues/</url>
-    </issueManagement>
-    <licenses>
-        <license>
-            <name>GNU General Public License</name>
-            <url>http://www.gnu.org/licenses/gpl.txt</url>
-            <distribution>repo</distribution>
-        </license>
-    </licenses>
-    <properties>
-        <slf4j.version>1.5.11</slf4j.version>
-        <restlet.version>2.0-RC2</restlet.version>
-    </properties>
->>>>>>> 8afe71a3
 </project>