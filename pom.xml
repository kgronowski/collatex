--- conflicted
+++ resolved
@@ -1,902 +1,488 @@
 <?xml version="1.0" encoding="UTF-8"?>
 <project xmlns="http://maven.apache.org/POM/4.0.0" xmlns:xsi="http://www.w3.org/2001/XMLSchema-instance"
-<<<<<<< HEAD
-	xsi:schemaLocation="http://maven.apache.org/POM/4.0.0 http://maven.apache.org/xsd/maven-4.0.0.xsd">
-	<modelVersion>4.0.0</modelVersion>
-	<groupId>eu.interedition</groupId>
-	<artifactId>parent</artifactId>
-	<version>5</version>
-	<packaging>pom</packaging>
-	<name>Interedition Microservices</name>
-	<description>Modules developed by a European-funded development collective whose aim it is to promote the
+  xsi:schemaLocation="http://maven.apache.org/POM/4.0.0 http://maven.apache.org/xsd/maven-4.0.0.xsd">
+  <modelVersion>4.0.0</modelVersion>
+  <groupId>eu.interedition</groupId>
+  <artifactId>parent</artifactId>
+  <version>8</version>
+  <packaging>pom</packaging>
+  <name>Interedition Microservices</name>
+  <description>Modules developed by a European-funded development collective whose aim it is to promote the
         interoperability of the tools and methodology we use in the field of digital scholarly editing and research.
     </description>
-	<url>http://www.interedition.eu/</url>
-	<organization>
-		<name>The Interedition Development Group</name>
-		<url>http://www.interedition.eu/</url>
-	</organization>
-	<inceptionYear>2010</inceptionYear>
-	<modules>
-		<module>collatex</module>
-		<module>collatex-cocoon</module>
-		<module>text</module>
-		<module>style</module>
-		<module>webapp</module>
-		<module>server</module>
-	</modules>
-	<dependencies>
-		<dependency>
-			<groupId>com.google.guava</groupId>
-			<artifactId>guava</artifactId>
-			<version>11.0.2</version>
-		</dependency>
-		<dependency>
-			<groupId>org.slf4j</groupId>
-			<artifactId>slf4j-api</artifactId>
-			<version>${slf4j.version}</version>
-		</dependency>
-		<dependency>
-			<groupId>org.slf4j</groupId>
-			<artifactId>jcl-over-slf4j</artifactId>
-			<version>${slf4j.version}</version>
-		</dependency>
-		<dependency>
-			<groupId>org.slf4j</groupId>
-			<artifactId>slf4j-log4j12</artifactId>
-			<version>${slf4j.version}</version>
-			<scope>runtime</scope>
-		</dependency>
-		<dependency>
-			<groupId>log4j</groupId>
-			<artifactId>log4j</artifactId>
-			<version>1.2.14</version>
-			<scope>runtime</scope>
-		</dependency>
-		<dependency>
-			<groupId>junit</groupId>
-			<artifactId>junit</artifactId>
-			<version>4.8.1</version>
-			<scope>test</scope>
-		</dependency>
-	</dependencies>
-	<dependencyManagement>
-		<dependencies>
-			<dependency>
-				<groupId>javax.servlet</groupId>
-				<artifactId>servlet-api</artifactId>
-				<version>2.5</version>
-				<scope>provided</scope>
-			</dependency>
-			<dependency>
-				<groupId>javax.jnlp</groupId>
-				<artifactId>jnlp-api</artifactId>
-				<version>1.5.0</version>
-				<scope>provided</scope>
-			</dependency>
-			<dependency>
-				<groupId>eu.interedition</groupId>
-				<artifactId>collatex</artifactId>
-				<version>1.3-SNAPSHOT</version>
-			</dependency>
-			<dependency>
-				<groupId>eu.interedition</groupId>
-				<artifactId>text</artifactId>
-				<version>1.1-SNAPSHOT</version>
-			</dependency>
-			<dependency>
-				<groupId>eu.interedition</groupId>
-				<artifactId>style</artifactId>
-				<version>1.0</version>
-			</dependency>
-			<dependency>
-				<groupId>org.springframework</groupId>
-				<artifactId>spring-core</artifactId>
-				<version>${spring.version}</version>
-				<exclusions>
-					<exclusion>
-						<groupId>commons-logging</groupId>
-						<artifactId>commons-logging</artifactId>
-					</exclusion>
-				</exclusions>
-			</dependency>
-			<dependency>
-				<groupId>org.springframework</groupId>
-				<artifactId>spring-jdbc</artifactId>
-				<version>${spring.version}</version>
-			</dependency>
-			<dependency>
-				<groupId>org.springframework</groupId>
-				<artifactId>spring-tx</artifactId>
-				<version>${spring.version}</version>
-			</dependency>
-			<dependency>
-				<groupId>org.springframework</groupId>
-				<artifactId>spring-oxm</artifactId>
-				<version>${spring.version}</version>
-			</dependency>
-			<dependency>
-				<groupId>org.springframework</groupId>
-				<artifactId>spring-webmvc</artifactId>
-				<version>${spring.version}</version>
-			</dependency>
-			<dependency>
-				<groupId>org.springframework</groupId>
-				<artifactId>spring-test</artifactId>
-				<version>${spring.version}</version>
-				<scope>test</scope>
-			</dependency>
-			<dependency>
-				<groupId>org.apache.lucene</groupId>
-				<artifactId>lucene-core</artifactId>
-				<version>3.3.0</version>
-			</dependency>
-			<dependency>
-				<groupId>org.apache.lucene</groupId>
-				<artifactId>lucene-highlighter</artifactId>
-				<version>3.3.0</version>
-			</dependency>
-			<dependency>
-				<groupId>org.kohsuke.rngom</groupId>
-				<artifactId>rngom</artifactId>
-				<version>20100718</version>
-			</dependency>
-			<dependency>
-				<groupId>commons-codec</groupId>
-				<artifactId>commons-codec</artifactId>
-				<version>1.4</version>
-			</dependency>
-			<dependency>
-				<groupId>commons-fileupload</groupId>
-				<artifactId>commons-fileupload</artifactId>
-				<version>1.2.1</version>
-			</dependency>
-			<dependency>
-				<groupId>commons-io</groupId>
-				<artifactId>commons-io</artifactId>
-				<version>2.0.1</version>
-			</dependency>
-			<dependency>
-				<groupId>commons-httpclient</groupId>
-				<artifactId>commons-httpclient</artifactId>
-				<version>3.1</version>
-				<exclusions>
-					<exclusion>
-						<groupId>commons-logging</groupId>
-						<artifactId>commons-logging</artifactId>
-					</exclusion>
-				</exclusions>
-			</dependency>
-			<dependency>
-				<groupId>org.codehaus.woodstox</groupId>
-				<artifactId>woodstox-core-asl</artifactId>
-				<version>4.1.1</version>
-				<exclusions>
-					<exclusion>
-						<groupId>javax.xml.stream</groupId>
-						<artifactId>stax-api</artifactId>
-					</exclusion>
-				</exclusions>
-			</dependency>
-			<dependency>
-				<groupId>cglib</groupId>
-				<artifactId>cglib</artifactId>
-				<version>2.2</version>
-			</dependency>
-			<dependency>
-				<groupId>com.jolbox</groupId>
-				<artifactId>bonecp</artifactId>
-				<version>0.7.1.RELEASE</version>
-			</dependency>
-			<dependency>
-				<groupId>com.h2database</groupId>
-				<artifactId>h2</artifactId>
-				<version>1.3.146</version>
-			</dependency>
-			<dependency>
-				<groupId>mysql</groupId>
-				<artifactId>mysql-connector-java</artifactId>
-				<version>5.1.14</version>
-			</dependency>
-			<dependency>
-				<groupId>org.codehaus.jackson</groupId>
-				<artifactId>jackson-mapper-asl</artifactId>
-				<version>1.8.2</version>
-			</dependency>
-			<dependency>
-				<groupId>org.freemarker</groupId>
-				<artifactId>freemarker</artifactId>
-				<version>2.3.16</version>
-			</dependency>
-			<dependency>
-				<groupId>joda-time</groupId>
-				<artifactId>joda-time</artifactId>
-				<version>2.0</version>
-			</dependency>
-			<dependency>
-				<groupId>org.neo4j</groupId>
-				<artifactId>neo4j</artifactId>
-				<version>1.5</version>
-				<exclusions>
-					<exclusion>
-						<groupId>org.neo4j</groupId>
-						<artifactId>neo4j-udc</artifactId>
-					</exclusion>
-					<exclusion>
-						<groupId>org.neo4j</groupId>
-						<artifactId>neo4j-cypher</artifactId>
-					</exclusion>
-				</exclusions>
-			</dependency>
-			<dependency>
-				<groupId>net.sf.jung</groupId>
-				<artifactId>jung-graph-impl</artifactId>
-				<version>${jung.version}</version>
-			</dependency>
-			<dependency>
-				<groupId>net.sf.jung</groupId>
-				<artifactId>jung-visualization</artifactId>
-				<version>${jung.version}</version>
-			</dependency>
-			<dependency>
-				<groupId>net.tomp2p</groupId>
-				<artifactId>TomP2P</artifactId>
-				<version>4.0.7</version>
-				<exclusions>
-					<exclusion>
-						<groupId>org.slf4j</groupId>
-						<artifactId>slf4j-jdk14</artifactId>
-					</exclusion>
-				</exclusions>
-			</dependency>
-			<dependency>
-				<groupId>org.mortbay.jetty</groupId>
-				<artifactId>jetty</artifactId>
-				<version>6.1.26</version>
-			</dependency>
-			<dependency>
-				<groupId>org.freedesktop.tango</groupId>
-				<artifactId>tango-icon-theme</artifactId>
-				<version>0.8.90</version>
-			</dependency>
-			<dependency>
-				<groupId>org.mockito</groupId>
-				<artifactId>mockito-all</artifactId>
-				<version>1.9.0-rc1</version>
-				<scope>test</scope>
-			</dependency>
-		</dependencies>
-	</dependencyManagement>
-	<repositories>
-		<repository>
-			<id>interedition-releases</id>
-			<url>http://gregor.middell.net/maven/content/repositories/interedition-releases</url>
-		</repository>
-		<repository>
-			<id>spring-maven-milestone</id>
-			<name>Springframework Maven Repository</name>
-			<url>http://maven.springframework.org/milestone</url>
-		</repository>
-		<repository>
-			<id>tomp2p.net</id>
-			<url>http://tomp2p.net/dev/mvn/</url>
-		</repository>
-	</repositories>
-	<build>
-		<plugins>
-			<plugin>
-				<groupId>org.apache.maven.plugins</groupId>
-				<artifactId>maven-compiler-plugin</artifactId>
-				<version>2.3.2</version>
-				<configuration>
-					<source>1.6</source>
-					<target>1.6</target>
-					<encoding>UTF-8</encoding>
-				</configuration>
-			</plugin>
-			<plugin>
-				<artifactId>maven-resources-plugin</artifactId>
-				<version>2.4.3</version>
-				<configuration>
-					<encoding>UTF-8</encoding>
-				</configuration>
-			</plugin>
-			<plugin>
-				<groupId>org.codehaus.mojo</groupId>
-				<artifactId>license-maven-plugin</artifactId>
-				<version>1.0-beta-3</version>
-				<configuration>
-					<projectName>${project.name}: ${project.description}</projectName>
-					<canUpdateDescription>true</canUpdateDescription>
-					<roots>
-						<root>src/main</root>
-						<root>src/test/java</root>
-					</roots>
-				</configuration>
-			</plugin>
-			<plugin>
-				<artifactId>maven-source-plugin</artifactId>
-				<version>2.1.2</version>
-			</plugin>
-		</plugins>
-		<extensions>
-			<extension>
-				<groupId>org.apache.maven.wagon</groupId>
-				<artifactId>wagon-ssh</artifactId>
-				<version>1.0-beta-7</version>
-			</extension>
-		</extensions>
-	</build>
-	<developers>
-		<developer>
-			<name>Ronald Haentjens Dekker</name>
-			<organization>Huygens Instituut</organization>
-			<roles>
-				<role>Project lead</role>
-			</roles>
-		</developer>
-		<developer>
-			<name>Tara Andrews</name>
-			<organization>Oxford University</organization>
-		</developer>
-		<developer>
-			<name>Bram Buitendijk</name>
-			<organization>Huygens Instituut</organization>
-		</developer>
-		<developer>
-			<name>Zeth Green</name>
-			<organization>University of Birmingham</organization>
-		</developer>
-		<developer>
-			<name>Troy A. Griffitts</name>
-			<organization>University of Birmingham</organization>
-		</developer>
-		<developer>
-			<name>Gregor Middell</name>
-			<url>http://gregor.middell.net/</url>
-			<organization>Universität Würzburg</organization>
-			<organizationUrl>http://www.digital-humanities.de/</organizationUrl>
-		</developer>
-		<developer>
-			<name>Marcin Mielnicki</name>
-			<organization>Poznan Supercomputing &amp; Networking Center</organization>
-		</developer>
-		<developer>
-			<name>Leif-Jöran Olsson</name>
-			<organization>Institutionen för svenska språket, Göteborgs universitet</organization>
-		</developer>
-		<developer>
-			<name>Tomasz Parkola</name>
-			<organization>Poznan Supercomputing &amp; Networking Center</organization>
-		</developer>
-		<developer>
-			<name>Thorsten Vitt</name>
-			<organization>Universität Würzburg</organization>
-			<organizationUrl>http://www.digital-humanities.de/</organizationUrl>
-		</developer>
-		<developer>
-			<name>Joris van Zundert</name>
-			<organization>Huygens Instituut</organization>
-		</developer>
-	</developers>
-	<distributionManagement>
-		<repository>
-			<id>interedition-releases</id>
-			<url>http://gregor.middell.net/maven/content/repositories/interedition-releases</url>
-		</repository>
-		<snapshotRepository>
-			<id>interedition-snapshots</id>
-			<url>http://gregor.middell.net/maven/content/repositories/interedition-snapshots</url>
-		</snapshotRepository>
-	</distributionManagement>
-	<issueManagement>
-		<system>GitHub</system>
-		<url>https://github.com/interedition/microservices/issues</url>
-	</issueManagement>
-	<licenses>
-		<license>
-			<name>Apache 2</name>
-			<url>http://www.apache.org/licenses/LICENSE-2.0.txt</url>
-			<distribution>repo</distribution>
-		</license>
-		<license>
-			<name>GNU General Public License</name>
-			<url>http://www.gnu.org/licenses/gpl.txt</url>
-			<distribution>repo</distribution>
-		</license>
-	</licenses>
-	<properties>
-		<project.build.sourceEncoding>UTF-8</project.build.sourceEncoding>
-		<license.licenseName>gpl_v3</license.licenseName>
-		<spring.version>3.1.0.RELEASE</spring.version>
-		<slf4j.version>1.5.11</slf4j.version>
-		<jung.version>2.0.1</jung.version>
-	</properties>
-=======
-         xsi:schemaLocation="http://maven.apache.org/POM/4.0.0 http://maven.apache.org/xsd/maven-4.0.0.xsd">
-    <modelVersion>4.0.0</modelVersion>
-    <groupId>eu.interedition</groupId>
-    <artifactId>parent</artifactId>
-    <version>8</version>
-    <packaging>pom</packaging>
-    <name>Interedition Microservices</name>
-    <description>Modules developed by a European-funded development collective whose aim it is to promote the
-        interoperability of the tools and methodology we use in the field of digital scholarly editing and research.
-    </description>
+  <url>http://www.interedition.eu/</url>
+  <organization>
+    <name>The Interedition Development Group</name>
     <url>http://www.interedition.eu/</url>
-    <organization>
-        <name>The Interedition Development Group</name>
-        <url>http://www.interedition.eu/</url>
-    </organization>
-    <inceptionYear>2010</inceptionYear>
-    <modules>
-        <module>collatex</module>
-        <module>collatex-cocoon</module>
-        <module>text</module>
-        <module>style</module>
-        <module>webapp</module>
-        <module>image-transform</module>
-        <module>server</module>
-    </modules>
+  </organization>
+  <inceptionYear>2010</inceptionYear>
+  <modules>
+    <module>collatex</module>
+    <module>collatex-cocoon</module>
+    <module>text</module>
+    <module>style</module>
+    <module>webapp</module>
+    <module>image-transform</module>
+    <module>server</module>
+  </modules>
+  <dependencies>
+    <dependency>
+      <groupId>com.google.guava</groupId>
+      <artifactId>guava</artifactId>
+      <version>11.0.2</version>
+    </dependency>
+    <dependency>
+      <groupId>org.slf4j</groupId>
+      <artifactId>slf4j-api</artifactId>
+      <version>${slf4j.version}</version>
+    </dependency>
+    <dependency>
+      <groupId>org.slf4j</groupId>
+      <artifactId>jcl-over-slf4j</artifactId>
+      <version>${slf4j.version}</version>
+    </dependency>
+    <dependency>
+      <groupId>org.slf4j</groupId>
+      <artifactId>jul-to-slf4j</artifactId>
+      <version>${slf4j.version}</version>
+    </dependency>
+    <dependency>
+      <groupId>ch.qos.logback</groupId>
+      <artifactId>logback-classic</artifactId>
+      <version>1.0.1</version>
+    </dependency>
+    <dependency>
+      <groupId>junit</groupId>
+      <artifactId>junit</artifactId>
+      <version>4.8.1</version>
+      <scope>test</scope>
+    </dependency>
+  </dependencies>
+  <dependencyManagement>
     <dependencies>
-        <dependency>
-            <groupId>com.google.guava</groupId>
-            <artifactId>guava</artifactId>
-            <version>11.0.2</version>
-        </dependency>
-        <dependency>
+      <dependency>
+        <groupId>javax.servlet</groupId>
+        <artifactId>servlet-api</artifactId>
+        <version>2.5</version>
+        <scope>provided</scope>
+      </dependency>
+      <dependency>
+        <groupId>javax.jnlp</groupId>
+        <artifactId>jnlp-api</artifactId>
+        <version>1.5.0</version>
+        <scope>provided</scope>
+      </dependency>
+      <dependency>
+        <groupId>eu.interedition</groupId>
+        <artifactId>collatex</artifactId>
+        <version>1.3-SNAPSHOT</version>
+      </dependency>
+      <dependency>
+        <groupId>eu.interedition</groupId>
+        <artifactId>text</artifactId>
+        <version>1.1-SNAPSHOT</version>
+      </dependency>
+      <dependency>
+        <groupId>eu.interedition</groupId>
+        <artifactId>style</artifactId>
+        <version>1.0</version>
+      </dependency>
+      <dependency>
+        <groupId>org.springframework</groupId>
+        <artifactId>spring-core</artifactId>
+        <version>${spring.version}</version>
+        <exclusions>
+          <exclusion>
+            <groupId>commons-logging</groupId>
+            <artifactId>commons-logging</artifactId>
+          </exclusion>
+        </exclusions>
+      </dependency>
+      <dependency>
+        <groupId>org.springframework</groupId>
+        <artifactId>spring-context</artifactId>
+        <version>${spring.version}</version>
+      </dependency>
+      <dependency>
+        <groupId>org.springframework</groupId>
+        <artifactId>spring-context-support</artifactId>
+        <version>${spring.version}</version>
+      </dependency>
+      <dependency>
+        <groupId>org.springframework</groupId>
+        <artifactId>spring-jdbc</artifactId>
+        <version>${spring.version}</version>
+      </dependency>
+      <dependency>
+        <groupId>org.springframework</groupId>
+        <artifactId>spring-tx</artifactId>
+        <version>${spring.version}</version>
+      </dependency>
+      <dependency>
+        <groupId>org.springframework</groupId>
+        <artifactId>spring-orm</artifactId>
+        <version>${spring.version}</version>
+      </dependency>
+      <dependency>
+        <groupId>org.springframework</groupId>
+        <artifactId>spring-oxm</artifactId>
+        <version>${spring.version}</version>
+      </dependency>
+      <dependency>
+        <groupId>org.springframework</groupId>
+        <artifactId>spring-webmvc</artifactId>
+        <version>${spring.version}</version>
+      </dependency>
+      <dependency>
+        <groupId>org.springframework</groupId>
+        <artifactId>spring-test</artifactId>
+        <version>${spring.version}</version>
+        <scope>test</scope>
+      </dependency>
+      <dependency>
+        <groupId>org.apache.lucene</groupId>
+        <artifactId>lucene-core</artifactId>
+        <version>3.3.0</version>
+      </dependency>
+      <dependency>
+        <groupId>org.apache.lucene</groupId>
+        <artifactId>lucene-highlighter</artifactId>
+        <version>3.3.0</version>
+      </dependency>
+      <dependency>
+        <groupId>org.kohsuke.rngom</groupId>
+        <artifactId>rngom</artifactId>
+        <version>20100718</version>
+      </dependency>
+      <dependency>
+        <groupId>commons-codec</groupId>
+        <artifactId>commons-codec</artifactId>
+        <version>1.4</version>
+      </dependency>
+      <dependency>
+        <groupId>commons-fileupload</groupId>
+        <artifactId>commons-fileupload</artifactId>
+        <version>1.2.1</version>
+      </dependency>
+      <dependency>
+        <groupId>commons-io</groupId>
+        <artifactId>commons-io</artifactId>
+        <version>2.0.1</version>
+      </dependency>
+      <dependency>
+        <groupId>commons-httpclient</groupId>
+        <artifactId>commons-httpclient</artifactId>
+        <version>3.1</version>
+        <exclusions>
+          <exclusion>
+            <groupId>commons-logging</groupId>
+            <artifactId>commons-logging</artifactId>
+          </exclusion>
+        </exclusions>
+      </dependency>
+      <dependency>
+        <groupId>org.codehaus.woodstox</groupId>
+        <artifactId>woodstox-core-asl</artifactId>
+        <version>4.1.1</version>
+        <exclusions>
+          <exclusion>
+            <groupId>javax.xml.stream</groupId>
+            <artifactId>stax-api</artifactId>
+          </exclusion>
+        </exclusions>
+      </dependency>
+      <dependency>
+        <groupId>cglib</groupId>
+        <artifactId>cglib</artifactId>
+        <version>2.2</version>
+      </dependency>
+      <dependency>
+        <groupId>org.hibernate</groupId>
+        <artifactId>hibernate-core</artifactId>
+        <version>4.1.2.Final</version>
+        <exclusions>
+          <exclusion>
+            <groupId>xml-apis</groupId>
+            <artifactId>xml-apis</artifactId>
+          </exclusion>
+        </exclusions>
+      </dependency>
+      <dependency>
+        <groupId>org.hibernate</groupId>
+        <artifactId>hibernate-ehcache</artifactId>
+        <version>4.1.2.Final</version>
+      </dependency>
+      <dependency>
+        <groupId>net.sf.ehcache</groupId>
+        <artifactId>ehcache-core</artifactId>
+        <version>2.5.1</version>
+      </dependency>
+      <dependency>
+        <groupId>com.jolbox</groupId>
+        <artifactId>bonecp</artifactId>
+        <version>0.7.1.RELEASE</version>
+      </dependency>
+      <dependency>
+        <groupId>com.h2database</groupId>
+        <artifactId>h2</artifactId>
+        <version>1.3.162</version>
+      </dependency>
+      <dependency>
+        <groupId>mysql</groupId>
+        <artifactId>mysql-connector-java</artifactId>
+        <version>5.1.14</version>
+      </dependency>
+      <dependency>
+        <groupId>org.codehaus.jackson</groupId>
+        <artifactId>jackson-core-asl</artifactId>
+        <version>1.8.2</version>
+      </dependency>
+      <dependency>
+        <groupId>org.codehaus.jackson</groupId>
+        <artifactId>jackson-mapper-asl</artifactId>
+        <version>1.8.2</version>
+      </dependency>
+      <dependency>
+        <groupId>org.freemarker</groupId>
+        <artifactId>freemarker</artifactId>
+        <version>2.3.16</version>
+      </dependency>
+      <dependency>
+        <groupId>joda-time</groupId>
+        <artifactId>joda-time</artifactId>
+        <version>2.0</version>
+      </dependency>
+      <dependency>
+        <groupId>org.neo4j</groupId>
+        <artifactId>neo4j</artifactId>
+        <version>1.5</version>
+        <exclusions>
+          <exclusion>
+            <groupId>org.neo4j</groupId>
+            <artifactId>neo4j-udc</artifactId>
+          </exclusion>
+          <exclusion>
+            <groupId>org.neo4j</groupId>
+            <artifactId>neo4j-cypher</artifactId>
+          </exclusion>
+        </exclusions>
+      </dependency>
+      <dependency>
+        <groupId>net.sf.jung</groupId>
+        <artifactId>jung-graph-impl</artifactId>
+        <version>${jung.version}</version>
+      </dependency>
+      <dependency>
+        <groupId>net.sf.jung</groupId>
+        <artifactId>jung-visualization</artifactId>
+        <version>${jung.version}</version>
+      </dependency>
+      <dependency>
+        <groupId>net.tomp2p</groupId>
+        <artifactId>TomP2P</artifactId>
+        <version>4.0.7</version>
+        <exclusions>
+          <exclusion>
             <groupId>org.slf4j</groupId>
-            <artifactId>slf4j-api</artifactId>
-            <version>${slf4j.version}</version>
-        </dependency>
-        <dependency>
-            <groupId>org.slf4j</groupId>
-            <artifactId>jcl-over-slf4j</artifactId>
-            <version>${slf4j.version}</version>
-        </dependency>
-        <dependency>
-            <groupId>org.slf4j</groupId>
-            <artifactId>jul-to-slf4j</artifactId>
-            <version>${slf4j.version}</version>
-        </dependency>
-        <dependency>
-            <groupId>ch.qos.logback</groupId>
-            <artifactId>logback-classic</artifactId>
-            <version>1.0.1</version>
-        </dependency>
-        <dependency>
-            <groupId>junit</groupId>
-            <artifactId>junit</artifactId>
-            <version>4.8.1</version>
-            <scope>test</scope>
-        </dependency>
+            <artifactId>slf4j-jdk14</artifactId>
+          </exclusion>
+        </exclusions>
+      </dependency>
+      <dependency>
+        <groupId>org.mortbay.jetty</groupId>
+        <artifactId>jetty</artifactId>
+        <version>6.1.26</version>
+      </dependency>
+      <dependency>
+        <groupId>org.freedesktop.tango</groupId>
+        <artifactId>tango-icon-theme</artifactId>
+        <version>0.8.90</version>
+      </dependency>
+      <dependency>
+        <groupId>org.mockito</groupId>
+        <artifactId>mockito-all</artifactId>
+        <version>1.9.0-rc1</version>
+        <scope>test</scope>
+      </dependency>
     </dependencies>
-    <dependencyManagement>
-        <dependencies>
-            <dependency>
-                <groupId>javax.servlet</groupId>
-                <artifactId>servlet-api</artifactId>
-                <version>2.5</version>
-                <scope>provided</scope>
-            </dependency>
-            <dependency>
-                <groupId>javax.jnlp</groupId>
-                <artifactId>jnlp-api</artifactId>
-                <version>1.5.0</version>
-                <scope>provided</scope>
-            </dependency>
-            <dependency>
-                <groupId>eu.interedition</groupId>
-                <artifactId>collatex</artifactId>
-                <version>1.3-SNAPSHOT</version>
-            </dependency>
-            <dependency>
-                <groupId>eu.interedition</groupId>
-                <artifactId>text</artifactId>
-                <version>1.1-SNAPSHOT</version>
-            </dependency>
-            <dependency>
-                <groupId>eu.interedition</groupId>
-                <artifactId>style</artifactId>
-                <version>1.0</version>
-            </dependency>
-            <dependency>
-                <groupId>org.springframework</groupId>
-                <artifactId>spring-core</artifactId>
-                <version>${spring.version}</version>
-                <exclusions>
-                    <exclusion>
-                        <groupId>commons-logging</groupId>
-                        <artifactId>commons-logging</artifactId>
-                    </exclusion>
-                </exclusions>
-            </dependency>
-            <dependency>
-                <groupId>org.springframework</groupId>
-                <artifactId>spring-context</artifactId>
-                <version>${spring.version}</version>
-            </dependency>
-            <dependency>
-                <groupId>org.springframework</groupId>
-                <artifactId>spring-context-support</artifactId>
-                <version>${spring.version}</version>
-            </dependency>
-            <dependency>
-                <groupId>org.springframework</groupId>
-                <artifactId>spring-jdbc</artifactId>
-                <version>${spring.version}</version>
-            </dependency>
-            <dependency>
-                <groupId>org.springframework</groupId>
-                <artifactId>spring-tx</artifactId>
-                <version>${spring.version}</version>
-            </dependency>
-            <dependency>
-                <groupId>org.springframework</groupId>
-                <artifactId>spring-orm</artifactId>
-                <version>${spring.version}</version>
-            </dependency>
-            <dependency>
-                <groupId>org.springframework</groupId>
-                <artifactId>spring-oxm</artifactId>
-                <version>${spring.version}</version>
-            </dependency>
-            <dependency>
-                <groupId>org.springframework</groupId>
-                <artifactId>spring-webmvc</artifactId>
-                <version>${spring.version}</version>
-            </dependency>
-            <dependency>
-                <groupId>org.springframework</groupId>
-                <artifactId>spring-test</artifactId>
-                <version>${spring.version}</version>
-                <scope>test</scope>
-            </dependency>
-            <dependency>
-                <groupId>org.apache.lucene</groupId>
-                <artifactId>lucene-core</artifactId>
-                <version>3.3.0</version>
-            </dependency>
-            <dependency>
-                <groupId>org.apache.lucene</groupId>
-                <artifactId>lucene-highlighter</artifactId>
-                <version>3.3.0</version>
-            </dependency>
-            <dependency>
-                <groupId>org.kohsuke.rngom</groupId>
-                <artifactId>rngom</artifactId>
-                <version>20100718</version>
-            </dependency>
-            <dependency>
-                <groupId>commons-codec</groupId>
-                <artifactId>commons-codec</artifactId>
-                <version>1.4</version>
-            </dependency>
-            <dependency>
-                <groupId>commons-fileupload</groupId>
-                <artifactId>commons-fileupload</artifactId>
-                <version>1.2.1</version>
-            </dependency>
-            <dependency>
-                <groupId>commons-io</groupId>
-                <artifactId>commons-io</artifactId>
-                <version>2.0.1</version>
-            </dependency>
-            <dependency>
-                <groupId>commons-httpclient</groupId>
-                <artifactId>commons-httpclient</artifactId>
-                <version>3.1</version>
-                <exclusions>
-                    <exclusion>
-                        <groupId>commons-logging</groupId>
-                        <artifactId>commons-logging</artifactId>
-                    </exclusion>
-                </exclusions>
-            </dependency>
-            <dependency>
-                <groupId>org.codehaus.woodstox</groupId>
-                <artifactId>woodstox-core-asl</artifactId>
-                <version>4.1.1</version>
-                <exclusions>
-                    <exclusion>
-                        <groupId>javax.xml.stream</groupId>
-                        <artifactId>stax-api</artifactId>
-                    </exclusion>
-                </exclusions>
-            </dependency>
-            <dependency>
-                <groupId>cglib</groupId>
-                <artifactId>cglib</artifactId>
-                <version>2.2</version>
-            </dependency>
-            <dependency>
-                <groupId>org.hibernate</groupId>
-                <artifactId>hibernate-core</artifactId>
-                <version>4.1.2.Final</version>
-                <exclusions>
-                    <exclusion>
-                        <groupId>xml-apis</groupId>
-                        <artifactId>xml-apis</artifactId>
-                    </exclusion>
-                </exclusions>
-            </dependency>
-            <dependency>
-                <groupId>org.hibernate</groupId>
-                <artifactId>hibernate-ehcache</artifactId>
-                <version>4.1.2.Final</version>
-            </dependency>
-            <dependency>
-                <groupId>net.sf.ehcache</groupId>
-                <artifactId>ehcache-core</artifactId>
-                <version>2.5.1</version>
-            </dependency>
-            <dependency>
-                <groupId>com.jolbox</groupId>
-                <artifactId>bonecp</artifactId>
-                <version>0.7.1.RELEASE</version>
-            </dependency>
-            <dependency>
-                <groupId>com.h2database</groupId>
-                <artifactId>h2</artifactId>
-                <version>1.3.162</version>
-            </dependency>
-            <dependency>
-                <groupId>mysql</groupId>
-                <artifactId>mysql-connector-java</artifactId>
-                <version>5.1.14</version>
-            </dependency>
-            <dependency>
-                <groupId>org.codehaus.jackson</groupId>
-                <artifactId>jackson-core-asl</artifactId>
-                <version>1.8.2</version>
-            </dependency>
-            <dependency>
-                <groupId>org.codehaus.jackson</groupId>
-                <artifactId>jackson-mapper-asl</artifactId>
-                <version>1.8.2</version>
-            </dependency>
-            <dependency>
-                <groupId>org.freemarker</groupId>
-                <artifactId>freemarker</artifactId>
-                <version>2.3.16</version>
-            </dependency>
-            <dependency>
-                <groupId>joda-time</groupId>
-                <artifactId>joda-time</artifactId>
-                <version>2.0</version>
-            </dependency>
-            <dependency>
-                <groupId>org.neo4j</groupId>
-                <artifactId>neo4j</artifactId>
-                <version>1.5</version>
-                <exclusions>
-                    <exclusion>
-                        <groupId>org.neo4j</groupId>
-                        <artifactId>neo4j-udc</artifactId>
-                    </exclusion>
-                    <exclusion>
-                        <groupId>org.neo4j</groupId>
-                        <artifactId>neo4j-cypher</artifactId>
-                    </exclusion>
-                </exclusions>
-            </dependency>
-            <dependency>
-                <groupId>net.sf.jung</groupId>
-                <artifactId>jung-graph-impl</artifactId>
-                <version>${jung.version}</version>
-            </dependency>
-            <dependency>
-                <groupId>net.sf.jung</groupId>
-                <artifactId>jung-visualization</artifactId>
-                <version>${jung.version}</version>
-            </dependency>
-            <dependency>
-                <groupId>net.tomp2p</groupId>
-                <artifactId>TomP2P</artifactId>
-                <version>4.0.7</version>
-                <exclusions>
-                    <exclusion>
-                        <groupId>org.slf4j</groupId>
-                        <artifactId>slf4j-jdk14</artifactId>
-                    </exclusion>
-                </exclusions>
-            </dependency>
-            <dependency>
-                <groupId>org.mortbay.jetty</groupId>
-                <artifactId>jetty</artifactId>
-                <version>6.1.26</version>
-            </dependency>
-            <dependency>
-                <groupId>org.freedesktop.tango</groupId>
-                <artifactId>tango-icon-theme</artifactId>
-                <version>0.8.90</version>
-            </dependency>
-            <dependency>
-                <groupId>org.mockito</groupId>
-                <artifactId>mockito-all</artifactId>
-                <version>1.9.0-rc1</version>
-                <scope>test</scope>
-            </dependency>
-        </dependencies>
-    </dependencyManagement>
-    <repositories>
-        <repository>
-            <id>interedition-releases</id>
-            <url>http://gregor.middell.net/maven/content/repositories/interedition-releases</url>
-        </repository>
-        <repository>
-            <id>spring-maven-milestone</id>
-            <name>Springframework Maven Repository</name>
-            <url>http://maven.springframework.org/milestone</url>
-        </repository>
-        <repository>
-            <id>jboss-releases</id>
-            <url>https://repository.jboss.org/nexus/content/repositories/releases/</url>
-        </repository>
-        <repository>
-            <id>tomp2p.net</id>
-            <url>http://tomp2p.net/dev/mvn/</url>
-        </repository>
-        <repository>
-            <id>gregor-middell-releases</id>
-            <url>http://gregor.middell.net/maven/content/repositories/releases</url>
-        </repository>
-    </repositories>
-    <build>
-        <plugins>
-            <plugin>
-                <groupId>org.apache.maven.plugins</groupId>
-                <artifactId>maven-compiler-plugin</artifactId>
-                <version>2.3.2</version>
-                <configuration>
-                    <source>1.6</source>
-                    <target>1.6</target>
-                    <encoding>UTF-8</encoding>
-                </configuration>
-            </plugin>
-            <plugin>
-                <artifactId>maven-resources-plugin</artifactId>
-                <version>2.4.3</version>
-                <configuration>
-                    <encoding>UTF-8</encoding>
-                </configuration>
-            </plugin>
-            <plugin>
-                <artifactId>maven-source-plugin</artifactId>
-                <version>2.1.2</version>
-                <executions>
-                    <execution>
-                        <id>attach-sources</id>
-                        <goals>
-                            <goal>jar-no-fork</goal>
-                        </goals>
-                    </execution>
-                </executions>
-            </plugin>
-            <plugin>
-                <artifactId>maven-javadoc-plugin</artifactId>
-                <version>2.7</version>
-                <configuration>
-                    <detectLinks>true</detectLinks>
-                    <links>
-                        <link>http://docs.guava-libraries.googlecode.com/git-history/v11.0.2/javadoc/</link>
-                    </links>
-                </configuration>
-                <executions>
-                    <execution>
-                        <id>attach-javadocs</id>
-                        <goals>
-                            <goal>jar</goal>
-                        </goals>
-                    </execution>
-                </executions>
-            </plugin>
-            <plugin>
-                <groupId>org.codehaus.mojo</groupId>
-                <artifactId>license-maven-plugin</artifactId>
-                <version>1.0-beta-3</version>
-                <configuration>
-                    <projectName>${project.name}: ${project.description}</projectName>
-                    <canUpdateDescription>true</canUpdateDescription>
-                    <roots>
-                        <root>src/main</root>
-                        <root>src/test/java</root>
-                    </roots>
-                </configuration>
-            </plugin>
-        </plugins>
-        <extensions>
-            <extension>
-                <groupId>org.apache.maven.wagon</groupId>
-                <artifactId>wagon-ssh</artifactId>
-                <version>1.0-beta-7</version>
-            </extension>
-        </extensions>
-    </build>
-    <developers>
-        <developer>
-            <name>Ronald Haentjens Dekker</name>
-            <organization>Huygens Instituut</organization>
-            <roles>
-                <role>Project lead</role>
-            </roles>
-        </developer>
-        <developer>
-            <name>Tara Andrews</name>
-            <organization>Oxford University</organization>
-        </developer>
-        <developer>
-            <name>Bram Buitendijk</name>
-            <organization>Huygens Instituut</organization>
-        </developer>
-        <developer>
-            <name>Zeth Green</name>
-            <organization>University of Birmingham</organization>
-        </developer>
-        <developer>
-            <name>Troy A. Griffitts</name>
-            <organization>University of Birmingham</organization>
-        </developer>
-        <developer>
-            <name>Gregor Middell</name>
-            <url>http://gregor.middell.net/</url>
-            <organization>Universität Würzburg</organization>
-            <organizationUrl>http://www.digital-humanities.de/</organizationUrl>
-        </developer>
-        <developer>
-            <name>Marcin Mielnicki</name>
-            <organization>Poznan Supercomputing &amp; Networking Center</organization>
-        </developer>
-        <developer>
-            <name>Leif-Jöran Olsson</name>
-            <organization>Institutionen för svenska språket, Göteborgs universitet</organization>
-        </developer>
-        <developer>
-            <name>Tomasz Parkola</name>
-            <organization>Poznan Supercomputing &amp; Networking Center</organization>
-        </developer>
-        <developer>
-            <name>Thorsten Vitt</name>
-            <organization>Universität Würzburg</organization>
-            <organizationUrl>http://www.digital-humanities.de/</organizationUrl>
-        </developer>
-        <developer>
-            <name>Joris van Zundert</name>
-            <organization>Huygens Instituut</organization>
-        </developer>
-    </developers>
-    <distributionManagement>
-        <repository>
-            <id>interedition-releases</id>
-            <url>http://gregor.middell.net/maven/content/repositories/interedition-releases</url>
-        </repository>
-        <snapshotRepository>
-            <id>interedition-snapshots</id>
-            <url>http://gregor.middell.net/maven/content/repositories/interedition-snapshots</url>
-        </snapshotRepository>
-    </distributionManagement>
-    <issueManagement>
-        <system>GitHub</system>
-        <url>https://github.com/interedition/microservices/issues</url>
-    </issueManagement>
-    <licenses>
-        <license>
-            <name>Apache 2</name>
-            <url>http://www.apache.org/licenses/LICENSE-2.0.txt</url>
-            <distribution>repo</distribution>
-        </license>
-        <license>
-            <name>GNU General Public License</name>
-            <url>http://www.gnu.org/licenses/gpl.txt</url>
-            <distribution>repo</distribution>
-        </license>
-    </licenses>
-    <properties>
-        <project.build.sourceEncoding>UTF-8</project.build.sourceEncoding>
-        <license.licenseName>gpl_v3</license.licenseName>
-        <spring.version>3.1.0.RELEASE</spring.version>
-        <slf4j.version>1.6.4</slf4j.version>
-        <jung.version>2.0.1</jung.version>
-    </properties>
->>>>>>> 66044274
+  </dependencyManagement>
+  <repositories>
+    <repository>
+      <id>interedition-releases</id>
+      <url>http://gregor.middell.net/maven/content/repositories/interedition-releases</url>
+    </repository>
+    <repository>
+      <id>spring-maven-milestone</id>
+      <name>Springframework Maven Repository</name>
+      <url>http://maven.springframework.org/milestone</url>
+    </repository>
+    <repository>
+      <id>jboss-releases</id>
+      <url>https://repository.jboss.org/nexus/content/repositories/releases/</url>
+    </repository>
+    <repository>
+      <id>tomp2p.net</id>
+      <url>http://tomp2p.net/dev/mvn/</url>
+    </repository>
+    <repository>
+      <id>gregor-middell-releases</id>
+      <url>http://gregor.middell.net/maven/content/repositories/releases</url>
+    </repository>
+  </repositories>
+  <build>
+    <plugins>
+      <plugin>
+        <groupId>org.apache.maven.plugins</groupId>
+        <artifactId>maven-compiler-plugin</artifactId>
+        <version>2.3.2</version>
+        <configuration>
+          <source>1.6</source>
+          <target>1.6</target>
+          <encoding>UTF-8</encoding>
+        </configuration>
+      </plugin>
+      <plugin>
+        <artifactId>maven-resources-plugin</artifactId>
+        <version>2.4.3</version>
+        <configuration>
+          <encoding>UTF-8</encoding>
+        </configuration>
+      </plugin>
+      <plugin>
+        <artifactId>maven-source-plugin</artifactId>
+        <version>2.1.2</version>
+        <executions>
+          <execution>
+            <id>attach-sources</id>
+            <goals>
+              <goal>jar-no-fork</goal>
+            </goals>
+          </execution>
+        </executions>
+      </plugin>
+      <plugin>
+        <artifactId>maven-javadoc-plugin</artifactId>
+        <version>2.7</version>
+        <configuration>
+          <detectLinks>true</detectLinks>
+          <links>
+            <link>http://docs.guava-libraries.googlecode.com/git-history/v11.0.2/javadoc/</link>
+          </links>
+        </configuration>
+        <executions>
+          <execution>
+            <id>attach-javadocs</id>
+            <goals>
+              <goal>jar</goal>
+            </goals>
+          </execution>
+        </executions>
+      </plugin>
+      <plugin>
+        <groupId>org.codehaus.mojo</groupId>
+        <artifactId>license-maven-plugin</artifactId>
+        <version>1.0-beta-3</version>
+        <configuration>
+          <projectName>${project.name}: ${project.description}</projectName>
+          <canUpdateDescription>true</canUpdateDescription>
+          <roots>
+            <root>src/main</root>
+            <root>src/test/java</root>
+          </roots>
+        </configuration>
+      </plugin>
+    </plugins>
+    <extensions>
+      <extension>
+        <groupId>org.apache.maven.wagon</groupId>
+        <artifactId>wagon-ssh</artifactId>
+        <version>1.0-beta-7</version>
+      </extension>
+    </extensions>
+  </build>
+  <developers>
+    <developer>
+      <name>Ronald Haentjens Dekker</name>
+      <organization>Huygens Instituut</organization>
+      <roles>
+        <role>Project lead</role>
+      </roles>
+    </developer>
+    <developer>
+      <name>Tara Andrews</name>
+      <organization>Oxford University</organization>
+    </developer>
+    <developer>
+      <name>Bram Buitendijk</name>
+      <organization>Huygens Instituut</organization>
+    </developer>
+    <developer>
+      <name>Zeth Green</name>
+      <organization>University of Birmingham</organization>
+    </developer>
+    <developer>
+      <name>Troy A. Griffitts</name>
+      <organization>University of Birmingham</organization>
+    </developer>
+    <developer>
+      <name>Gregor Middell</name>
+      <url>http://gregor.middell.net/</url>
+      <organization>Universität Würzburg</organization>
+      <organizationUrl>http://www.digital-humanities.de/</organizationUrl>
+    </developer>
+    <developer>
+      <name>Marcin Mielnicki</name>
+      <organization>Poznan Supercomputing &amp; Networking Center</organization>
+    </developer>
+    <developer>
+      <name>Leif-Jöran Olsson</name>
+      <organization>Institutionen för svenska språket, Göteborgs universitet</organization>
+    </developer>
+    <developer>
+      <name>Tomasz Parkola</name>
+      <organization>Poznan Supercomputing &amp; Networking Center</organization>
+    </developer>
+    <developer>
+      <name>Thorsten Vitt</name>
+      <organization>Universität Würzburg</organization>
+      <organizationUrl>http://www.digital-humanities.de/</organizationUrl>
+    </developer>
+    <developer>
+      <name>Joris van Zundert</name>
+      <organization>Huygens Instituut</organization>
+    </developer>
+  </developers>
+  <distributionManagement>
+    <repository>
+      <id>interedition-releases</id>
+      <url>http://gregor.middell.net/maven/content/repositories/interedition-releases</url>
+    </repository>
+    <snapshotRepository>
+      <id>interedition-snapshots</id>
+      <url>http://gregor.middell.net/maven/content/repositories/interedition-snapshots</url>
+    </snapshotRepository>
+  </distributionManagement>
+  <issueManagement>
+    <system>GitHub</system>
+    <url>https://github.com/interedition/microservices/issues</url>
+  </issueManagement>
+  <licenses>
+    <license>
+      <name>Apache 2</name>
+      <url>http://www.apache.org/licenses/LICENSE-2.0.txt</url>
+      <distribution>repo</distribution>
+    </license>
+    <license>
+      <name>GNU General Public License</name>
+      <url>http://www.gnu.org/licenses/gpl.txt</url>
+      <distribution>repo</distribution>
+    </license>
+  </licenses>
+  <properties>
+    <project.build.sourceEncoding>UTF-8</project.build.sourceEncoding>
+    <license.licenseName>gpl_v3</license.licenseName>
+    <spring.version>3.1.0.RELEASE</spring.version>
+    <slf4j.version>1.6.4</slf4j.version>
+    <jung.version>2.0.1</jung.version>
+  </properties>
 </project>